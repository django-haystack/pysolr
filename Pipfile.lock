{
    "_meta": {
        "hash": {
            "sha256": "6dc4041803fb2ddc6bfec90cf63c91cf04719162a19a32a325548d6392aaad6a"
        },
        "pipfile-spec": 6,
        "requires": {
            "python_version": "3.9"
        },
        "sources": [
            {
                "name": "pypi",
                "url": "https://pypi.org/simple",
                "verify_ssl": true
            }
        ]
    },
    "default": {
        "certifi": {
            "hashes": [
                "sha256:78884e7c1d4b00ce3cea67b44566851c4343c120abd683433ce934a68ea58872",
                "sha256:d62a0163eb4c2344ac042ab2bdf75399a71a2d8c7d47eac2e2ee91b9d6339569"
            ],
            "version": "==2021.10.8"
        },
        "charset-normalizer": {
            "hashes": [
                "sha256:e019de665e2bcf9c2b64e2e5aa025fa991da8720daa3c1138cadd2fd1856aed0",
                "sha256:f7af805c321bfa1ce6714c51f254e0d5bb5e5834039bc17db7ebe3a4cec9492b"
            ],
            "markers": "python_version >= '3'",
            "version": "==2.0.7"
        },
        "idna": {
            "hashes": [
                "sha256:84d9dd047ffa80596e0f246e2eab0b391788b0503584e8945f2368256d2735ff",
                "sha256:9d643ff0a55b762d5cdb124b8eaa99c66322e2157b69160bc32796e824360e6d"
            ],
            "markers": "python_version >= '3'",
            "version": "==3.3"
        },
        "kazoo": {
            "hashes": [
                "sha256:2dc46de17efc02e0ef42a9d92f3bbabce6204bbcc0792a1d9211344d0b8a03b8",
                "sha256:588e27868e4a0ed70ae4a7a5b0f3bca4cec5e5c49dbd7e41349c0883182bf2fe"
            ],
            "index": "pypi",
            "version": "==2.8.0"
        },
        "requests": {
            "hashes": [
                "sha256:6c1246513ecd5ecd4528a0906f910e8f0f9c6b8ec72030dc9fd154dc1a6efd24",
                "sha256:b8aa58f8cf793ffd8782d3d8cb19e66ef36f7aba4353eec859e74678b01b07a7"
            ],
            "index": "pypi",
            "version": "==2.26.0"
        },
        "six": {
            "hashes": [
                "sha256:1e61c37477a1626458e36f7b1d82aa5c9b094fa4802892072e49de9c60c4c926",
                "sha256:8abb2f1d86890a2dfb989f9a77cfcfd3e47c2a354b01111771326f8aa26e0254"
            ],
            "markers": "python_version >= '2.7' and python_version not in '3.0, 3.1, 3.2, 3.3'",
            "version": "==1.16.0"
        },
        "urllib3": {
            "hashes": [
                "sha256:4987c65554f7a2dbf30c18fd48778ef124af6fab771a377103da0585e2336ece",
                "sha256:c4fdf4019605b6e5423637e01bc9fe4daef873709a7973e195ceba0a62bbc844"
            ],
            "markers": "python_version >= '2.7' and python_version not in '3.0, 3.1, 3.2, 3.3, 3.4' and python_version < '4'",
            "version": "==1.26.7"
        }
    },
    "develop": {
        "appdirs": {
            "hashes": [
                "sha256:7d5d0167b2b1ba821647616af46a749d1c653740dd0d2415100fe26e27afdf41",
                "sha256:a841dacd6b99318a741b166adb07e19ee71a274450e68237b4650ca1055ab128"
            ],
            "version": "==1.4.4"
        },
        "attrs": {
            "hashes": [
                "sha256:149e90d6d8ac20db7a955ad60cf0e6881a3f20d37096140088356da6c716b0b1",
                "sha256:ef6aaac3ca6cd92904cdd0d83f629a15f18053ec84e6432106f7a4d04ae4f5fb"
            ],
            "markers": "python_version >= '2.7' and python_version not in '3.0, 3.1, 3.2, 3.3, 3.4'",
            "version": "==21.2.0"
        },
        "bandit": {
            "hashes": [
                "sha256:216be4d044209fa06cf2a3e51b319769a51be8318140659719aa7a115c35ed07",
                "sha256:8a4c7415254d75df8ff3c3b15cfe9042ecee628a1e40b44c15a98890fbfc2608"
            ],
            "index": "pypi",
            "version": "==1.7.0"
        },
        "black": {
            "hashes": [
                "sha256:09a9dcb7c46ed496a9850b76e4e825d6049ecd38b611f1224857a79bd985a8cf",
                "sha256:68950ffd4d9169716bcb8719a56c07a2f4485354fec061cdd5910aa07369731c"
            ],
            "index": "pypi",
            "version": "==19.3b0"
        },
        "click": {
            "hashes": [
                "sha256:353f466495adaeb40b6b5f592f9f91cb22372351c84caeb068132442a4518ef3",
                "sha256:410e932b050f5eed773c4cda94de75971c89cdb3155a72a0831139a79e5ecb5b"
            ],
            "markers": "python_version >= '3.6'",
            "version": "==8.0.3"
        },
        "coverage": {
            "hashes": [
                "sha256:04560539c19ec26995ecfb3d9307ff154fbb9a172cb57e3b3cfc4ced673103d1",
                "sha256:1549e1d08ce38259de2bc3e9a0d5f3642ff4a8f500ffc1b2df73fd621a6cdfc0",
                "sha256:1db67c497688fd4ba85b373b37cc52c50d437fd7267520ecd77bddbd89ea22c9",
                "sha256:30922626ce6f7a5a30bdba984ad21021529d3d05a68b4f71ea3b16bda35b8895",
                "sha256:36e9040a43d2017f2787b28d365a4bb33fcd792c7ff46a047a04094dc0e2a30d",
                "sha256:381d773d896cc7f8ba4ff3b92dee4ed740fb88dfe33b6e42efc5e8ab6dfa1cfe",
                "sha256:3bbda1b550e70fa6ac40533d3f23acd4f4e9cb4e6e77251ce77fdf41b3309fb2",
                "sha256:3be1206dc09fb6298de3fce70593e27436862331a85daee36270b6d0e1c251c4",
                "sha256:424c44f65e8be58b54e2b0bd1515e434b940679624b1b72726147cfc6a9fc7ce",
                "sha256:4b34ae4f51bbfa5f96b758b55a163d502be3dcb24f505d0227858c2b3f94f5b9",
                "sha256:4e28d2a195c533b58fc94a12826f4431726d8eb029ac21d874345f943530c122",
                "sha256:53a294dc53cfb39c74758edaa6305193fb4258a30b1f6af24b360a6c8bd0ffa7",
                "sha256:60e51a3dd55540bec686d7fff61b05048ca31e804c1f32cbb44533e6372d9cc3",
                "sha256:61b598cbdbaae22d9e34e3f675997194342f866bb1d781da5d0be54783dce1ff",
                "sha256:6807947a09510dc31fa86f43595bf3a14017cd60bf633cc746d52141bfa6b149",
                "sha256:6a6a9409223a27d5ef3cca57dd7cd4dfcb64aadf2fad5c3b787830ac9223e01a",
                "sha256:7092eab374346121805fb637572483270324407bf150c30a3b161fc0c4ca5164",
                "sha256:77b1da5767ed2f44611bc9bc019bc93c03fa495728ec389759b6e9e5039ac6b1",
                "sha256:8251b37be1f2cd9c0e5ccd9ae0380909c24d2a5ed2162a41fcdbafaf59a85ebd",
                "sha256:9f1627e162e3864a596486774876415a7410021f4b67fd2d9efdf93ade681afc",
                "sha256:a1b73c7c4d2a42b9d37dd43199c5711d91424ff3c6c22681bc132db4a4afec6f",
                "sha256:a82d79586a0a4f5fd1cf153e647464ced402938fbccb3ffc358c7babd4da1dd9",
                "sha256:abbff240f77347d17306d3201e14431519bf64495648ca5a49571f988f88dee9",
                "sha256:ad9b8c1206ae41d46ec7380b78ba735ebb77758a650643e841dd3894966c31d0",
                "sha256:bbffde2a68398682623d9dd8c0ca3f46fda074709b26fcf08ae7a4c431a6ab2d",
                "sha256:bcae10fccb27ca2a5f456bf64d84110a5a74144be3136a5e598f9d9fb48c0caa",
                "sha256:c9cd3828bbe1a40070c11fe16a51df733fd2f0cb0d745fb83b7b5c1f05967df7",
                "sha256:cd1cf1deb3d5544bd942356364a2fdc8959bad2b6cf6eb17f47d301ea34ae822",
                "sha256:d036dc1ed8e1388e995833c62325df3f996675779541f682677efc6af71e96cc",
                "sha256:db42baa892cba723326284490283a68d4de516bfb5aaba369b4e3b2787a778b7",
                "sha256:e4fb7ced4d9dec77d6cf533acfbf8e1415fe799430366affb18d69ee8a3c6330",
                "sha256:e7a0b42db2a47ecb488cde14e0f6c7679a2c5a9f44814393b162ff6397fcdfbb",
                "sha256:f2f184bf38e74f152eed7f87e345b51f3ab0b703842f447c22efe35e59942c24"
            ],
            "index": "pypi",
            "version": "==6.0.2"
        },
        "eradicate": {
            "hashes": [
                "sha256:27434596f2c5314cc9b31410c93d8f7e8885747399773cd088d3adea647a60c8"
            ],
            "version": "==2.0.0"
        },
        "flake8": {
            "hashes": [
                "sha256:07528381786f2a6237b061f6e96610a4167b226cb926e2aa2b6b1d78057c576b",
                "sha256:bf8fd333346d844f616e8d47905ef3a3384edae6b4e9beb0c5101e25e3110907"
            ],
            "index": "pypi",
            "version": "==3.9.2"
        },
        "flake8-assertive": {
            "hashes": [
                "sha256:b29127ef80b6bc0fbec16fac6dd9e8d640a2dbd4de92853d5caf307b32b032db",
                "sha256:e4901b00c93bdff2357e93af6444ec5ea32efc03add86ad0c946e82f6e5770d7"
            ],
            "index": "pypi",
            "version": "==1.3.0"
        },
        "flake8-bugbear": {
            "hashes": [
                "sha256:4f7eaa6f05b7d7ea4cbbde93f7bcdc5438e79320fa1ec420d860c181af38b769",
                "sha256:db9a09893a6c649a197f5350755100bb1dd84f110e60cf532fdfa07e41808ab2"
            ],
            "index": "pypi",
            "version": "==21.9.2"
        },
        "flake8-builtins": {
            "hashes": [
                "sha256:09998853b2405e98e61d2ff3027c47033adbdc17f9fe44ca58443d876eb00f3b",
                "sha256:7706babee43879320376861897e5d1468e396a40b8918ed7bccf70e5f90b8687"
            ],
            "index": "pypi",
            "version": "==1.5.3"
        },
        "flake8-comprehensions": {
            "hashes": [
                "sha256:6b3218b2dde8ac5959c6476cde8f41a79e823c22feb656be2710cd2a3232cef9",
                "sha256:a5d7aea6315bbbd6fbcb2b4e80bff6a54d1600155e26236e555d0c6fe1d62522"
            ],
            "index": "pypi",
            "version": "==3.7.0"
        },
        "flake8-eradicate": {
            "hashes": [
                "sha256:d8e39b684a37c257a53cda817d86e2d96c9ba3450ddc292742623a5dfee04d9e",
                "sha256:f5917d6dbca352efcd10c15fdab9c55c48f0f26f6a8d47898b25d39101f170a8"
            ],
            "index": "pypi",
            "version": "==1.1.0"
        },
        "flake8-logging-format": {
            "hashes": [
                "sha256:ca5f2b7fc31c3474a0aa77d227e022890f641a025f0ba664418797d979a779f8"
            ],
            "index": "pypi",
            "version": "==0.6.0"
        },
        "gitdb": {
            "hashes": [
                "sha256:6c4cc71933456991da20917998acbe6cf4fb41eeaab7d6d67fbc05ecd4c865b0",
                "sha256:96bf5c08b157a666fec41129e6d327235284cca4c81e92109260f353ba138005"
            ],
            "markers": "python_version >= '3.4'",
            "version": "==4.0.7"
        },
        "gitpython": {
            "hashes": [
                "sha256:dc0a7f2f697657acc8d7f89033e8b1ea94dd90356b2983bca89dc8d2ab3cc647",
                "sha256:df83fdf5e684fef7c6ee2c02fc68a5ceb7e7e759d08b694088d0cacb4eba59e5"
            ],
            "markers": "python_version >= '3.7'",
            "version": "==3.1.24"
        },
        "isort": {
            "hashes": [
<<<<<<< HEAD
                "sha256:60a1b97e33f61243d12647aaaa3e6cc6778f5eb9f42997650f1cc975b6008750",
                "sha256:d488ba1c5a2db721669cc180180d5acf84ebdc5af7827f7aaeaa75f73cf0e2b8"
            ],
            "index": "pypi",
            "version": "==5.4.2"
=======
                "sha256:9c2ea1e62d871267b78307fe511c0838ba0da28698c5732d54e2790bf3ba9899",
                "sha256:e17d6e2b81095c9db0a03a8025a957f334d6ea30b26f9ec70805411e5c7c81f2"
            ],
            "index": "pypi",
            "version": "==5.9.3"
>>>>>>> dfcc0cdf
        },
        "mccabe": {
            "hashes": [
                "sha256:ab8a6258860da4b6677da4bd2fe5dc2c659cff31b3ee4f7f5d64e79735b80d42",
                "sha256:dd8d182285a0fe56bace7f45b5e7d1a6ebcbf524e8f3bd87eb0f125271b8831f"
            ],
            "version": "==0.6.1"
        },
        "pbr": {
            "hashes": [
                "sha256:42df03e7797b796625b1029c0400279c7c34fd7df24a7d7818a1abb5b38710dd",
                "sha256:c68c661ac5cc81058ac94247278eeda6d2e6aecb3e227b0387c30d277e7ef8d4"
            ],
            "markers": "python_version >= '2.6'",
            "version": "==5.6.0"
        },
        "pycodestyle": {
            "hashes": [
                "sha256:514f76d918fcc0b55c6680472f0a37970994e07bbb80725808c17089be302068",
                "sha256:c389c1d06bf7904078ca03399a4816f974a1d590090fecea0c63ec26ebaf1cef"
            ],
            "markers": "python_version >= '2.7' and python_version not in '3.0, 3.1, 3.2, 3.3'",
            "version": "==2.7.0"
        },
        "pyflakes": {
            "hashes": [
                "sha256:7893783d01b8a89811dd72d7dfd4d84ff098e5eed95cfa8905b22bbffe52efc3",
                "sha256:f5bc8ecabc05bb9d291eb5203d6810b49040f6ff446a756326104746cc00c1db"
            ],
            "markers": "python_version >= '2.7' and python_version not in '3.0, 3.1, 3.2, 3.3'",
            "version": "==2.3.1"
        },
        "pyyaml": {
            "hashes": [
                "sha256:0283c35a6a9fbf047493e3a0ce8d79ef5030852c51e9d911a27badfde0605293",
                "sha256:055d937d65826939cb044fc8c9b08889e8c743fdc6a32b33e2390f66013e449b",
                "sha256:07751360502caac1c067a8132d150cf3d61339af5691fe9e87803040dbc5db57",
                "sha256:0b4624f379dab24d3725ffde76559cff63d9ec94e1736b556dacdfebe5ab6d4b",
                "sha256:0ce82d761c532fe4ec3f87fc45688bdd3a4c1dc5e0b4a19814b9009a29baefd4",
                "sha256:1e4747bc279b4f613a09eb64bba2ba602d8a6664c6ce6396a4d0cd413a50ce07",
                "sha256:213c60cd50106436cc818accf5baa1aba61c0189ff610f64f4a3e8c6726218ba",
                "sha256:231710d57adfd809ef5d34183b8ed1eeae3f76459c18fb4a0b373ad56bedcdd9",
                "sha256:277a0ef2981ca40581a47093e9e2d13b3f1fbbeffae064c1d21bfceba2030287",
                "sha256:2cd5df3de48857ed0544b34e2d40e9fac445930039f3cfe4bcc592a1f836d513",
                "sha256:40527857252b61eacd1d9af500c3337ba8deb8fc298940291486c465c8b46ec0",
                "sha256:473f9edb243cb1935ab5a084eb238d842fb8f404ed2193a915d1784b5a6b5fc0",
                "sha256:48c346915c114f5fdb3ead70312bd042a953a8ce5c7106d5bfb1a5254e47da92",
                "sha256:50602afada6d6cbfad699b0c7bb50d5ccffa7e46a3d738092afddc1f9758427f",
                "sha256:68fb519c14306fec9720a2a5b45bc9f0c8d1b9c72adf45c37baedfcd949c35a2",
                "sha256:77f396e6ef4c73fdc33a9157446466f1cff553d979bd00ecb64385760c6babdc",
                "sha256:819b3830a1543db06c4d4b865e70ded25be52a2e0631ccd2f6a47a2822f2fd7c",
                "sha256:897b80890765f037df3403d22bab41627ca8811ae55e9a722fd0392850ec4d86",
                "sha256:98c4d36e99714e55cfbaaee6dd5badbc9a1ec339ebfc3b1f52e293aee6bb71a4",
                "sha256:9df7ed3b3d2e0ecfe09e14741b857df43adb5a3ddadc919a2d94fbdf78fea53c",
                "sha256:9fa600030013c4de8165339db93d182b9431076eb98eb40ee068700c9c813e34",
                "sha256:a80a78046a72361de73f8f395f1f1e49f956c6be882eed58505a15f3e430962b",
                "sha256:b3d267842bf12586ba6c734f89d1f5b871df0273157918b0ccefa29deb05c21c",
                "sha256:b5b9eccad747aabaaffbc6064800670f0c297e52c12754eb1d976c57e4f74dcb",
                "sha256:c5687b8d43cf58545ade1fe3e055f70eac7a5a1a0bf42824308d868289a95737",
                "sha256:cba8c411ef271aa037d7357a2bc8f9ee8b58b9965831d9e51baf703280dc73d3",
                "sha256:d15a181d1ecd0d4270dc32edb46f7cb7733c7c508857278d3d378d14d606db2d",
                "sha256:d4db7c7aef085872ef65a8fd7d6d09a14ae91f691dec3e87ee5ee0539d516f53",
                "sha256:d4eccecf9adf6fbcc6861a38015c2a64f38b9d94838ac1810a9023a0609e1b78",
                "sha256:d67d839ede4ed1b28a4e8909735fc992a923cdb84e618544973d7dfc71540803",
                "sha256:daf496c58a8c52083df09b80c860005194014c3698698d1a57cbcfa182142a3a",
                "sha256:e61ceaab6f49fb8bdfaa0f92c4b57bcfbea54c09277b1b4f7ac376bfb7a7c174",
                "sha256:f84fbc98b019fef2ee9a1cb3ce93e3187a6df0b2538a651bfb890254ba9f90b5"
            ],
            "markers": "python_version >= '3.6'",
            "version": "==6.0"
        },
        "six": {
            "hashes": [
                "sha256:1e61c37477a1626458e36f7b1d82aa5c9b094fa4802892072e49de9c60c4c926",
                "sha256:8abb2f1d86890a2dfb989f9a77cfcfd3e47c2a354b01111771326f8aa26e0254"
            ],
            "markers": "python_version >= '2.7' and python_version not in '3.0, 3.1, 3.2, 3.3'",
            "version": "==1.16.0"
        },
        "smmap": {
            "hashes": [
                "sha256:7e65386bd122d45405ddf795637b7f7d2b532e7e401d46bbe3fb49b9986d5182",
                "sha256:a9a7479e4c572e2e775c404dcd3080c8dc49f39918c2cf74913d30c4c478e3c2"
            ],
            "markers": "python_version >= '3.5'",
            "version": "==4.0.0"
        },
        "stevedore": {
            "hashes": [
                "sha256:a547de73308fd7e90075bb4d301405bebf705292fa90a90fc3bcf9133f58616c",
                "sha256:f40253887d8712eaa2bb0ea3830374416736dc8ec0e22f5a65092c1174c44335"
            ],
            "markers": "python_version >= '3.6'",
            "version": "==3.5.0"
        },
        "toml": {
            "hashes": [
                "sha256:806143ae5bfb6a3c6e736a764057db0e6a0e05e338b5630894a5f779cabb4f9b",
                "sha256:b3bda1d108d5dd99f4a20d24d9c348e91c4db7ab1b749200bded2f839ccbe68f"
            ],
            "markers": "python_version >= '2.6' and python_version not in '3.0, 3.1, 3.2, 3.3'",
            "version": "==0.10.2"
        },
        "typing-extensions": {
            "hashes": [
                "sha256:49f75d16ff11f1cd258e1b988ccff82a3ca5570217d7ad8c5f48205dd99a677e",
                "sha256:d8226d10bc02a29bcc81df19a26e56a9647f8b0a6d4a83924139f4a8b01f17b7",
                "sha256:f1d25edafde516b146ecd0613dabcc61409817af4766fbbcfb8d1ad4ec441a34"
            ],
            "markers": "python_version < '3.10'",
            "version": "==3.10.0.2"
        }
    }
}<|MERGE_RESOLUTION|>--- conflicted
+++ resolved
@@ -230,19 +230,11 @@
         },
         "isort": {
             "hashes": [
-<<<<<<< HEAD
-                "sha256:60a1b97e33f61243d12647aaaa3e6cc6778f5eb9f42997650f1cc975b6008750",
-                "sha256:d488ba1c5a2db721669cc180180d5acf84ebdc5af7827f7aaeaa75f73cf0e2b8"
-            ],
-            "index": "pypi",
-            "version": "==5.4.2"
-=======
                 "sha256:9c2ea1e62d871267b78307fe511c0838ba0da28698c5732d54e2790bf3ba9899",
                 "sha256:e17d6e2b81095c9db0a03a8025a957f334d6ea30b26f9ec70805411e5c7c81f2"
             ],
             "index": "pypi",
             "version": "==5.9.3"
->>>>>>> dfcc0cdf
         },
         "mccabe": {
             "hashes": [
