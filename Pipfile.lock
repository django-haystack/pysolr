{
    "_meta": {
        "hash": {
            "sha256": "6dc4041803fb2ddc6bfec90cf63c91cf04719162a19a32a325548d6392aaad6a"
        },
        "pipfile-spec": 6,
        "requires": {
            "python_version": "3.9"
        },
        "sources": [
            {
                "name": "pypi",
                "url": "https://pypi.org/simple",
                "verify_ssl": true
            }
        ]
    },
    "default": {
        "certifi": {
            "hashes": [
                "sha256:35824b4c3a97115964b408844d64aa14db1cc518f6562e8d7261699d1350a9e3",
                "sha256:4ad3232f5e926d6718ec31cfc1fcadfde020920e278684144551c91769c7bc18"
            ],
            "index": "pypi",
            "version": "==2022.12.7"
        },
        "charset-normalizer": {
            "hashes": [
                "sha256:2857e29ff0d34db842cd7ca3230549d1a697f96ee6d3fb071cfa6c7393832597",
                "sha256:6881edbebdb17b39b4eaaa821b438bf6eddffb4468cf344f09f89def34a8b1df"
            ],
            "markers": "python_version >= '3'",
            "version": "==2.0.12"
        },
        "idna": {
            "hashes": [
<<<<<<< HEAD
                "sha256:7588d1c14ae4c77d74036e8c22ff447b26d0fde8f007354fd48a7814db15b7cb",
                "sha256:a068a21ceac8a4d63dbfd964670474107f541babbd2250d61922f029858365fa"
            ],
            "version": "==2.9"
=======
                "sha256:814f528e8dead7d329833b91c5faa87d60bf71824cd12a7530b5526063d02cb4",
                "sha256:90b77e79eaa3eba6de819a0c442c0b4ceefc341a7a2ab77d7562bf49f425c5c2"
            ],
            "markers": "python_version >= '3'",
            "version": "==3.4"
>>>>>>> dce70b46
        },
        "kazoo": {
            "hashes": [
                "sha256:2dc46de17efc02e0ef42a9d92f3bbabce6204bbcc0792a1d9211344d0b8a03b8",
                "sha256:588e27868e4a0ed70ae4a7a5b0f3bca4cec5e5c49dbd7e41349c0883182bf2fe"
            ],
            "index": "pypi",
            "version": "==2.8.0"
        },
        "requests": {
            "hashes": [
<<<<<<< HEAD
                "sha256:43999036bfa82904b6af1d99e4882b560e5e2c68e5c4b0aa03b655f3d7d73fee",
                "sha256:b3f43d496c6daba4493e7c431722aeb7dbc6288f52a6e04e7b6023b0247817e6"
            ],
            "index": "pypi",
            "version": "==2.23.0"
=======
                "sha256:6c1246513ecd5ecd4528a0906f910e8f0f9c6b8ec72030dc9fd154dc1a6efd24",
                "sha256:b8aa58f8cf793ffd8782d3d8cb19e66ef36f7aba4353eec859e74678b01b07a7"
            ],
            "index": "pypi",
            "version": "==2.26.0"
>>>>>>> dce70b46
        },
        "six": {
            "hashes": [
                "sha256:1e61c37477a1626458e36f7b1d82aa5c9b094fa4802892072e49de9c60c4c926",
                "sha256:8abb2f1d86890a2dfb989f9a77cfcfd3e47c2a354b01111771326f8aa26e0254"
            ],
            "markers": "python_version >= '2.7' and python_version not in '3.0, 3.1, 3.2, 3.3'",
            "version": "==1.16.0"
        },
        "urllib3": {
            "hashes": [
                "sha256:8a388717b9476f934a21484e8c8e61875ab60644d29b9b39e11e4b9dc1c6b305",
                "sha256:aa751d169e23c7479ce47a0cb0da579e3ede798f994f5816a74e4f4500dcea42"
            ],
            "markers": "python_version >= '2.7' and python_version not in '3.0, 3.1, 3.2, 3.3, 3.4, 3.5'",
            "version": "==1.26.15"
        }
    },
    "develop": {
        "appdirs": {
            "hashes": [
                "sha256:7d5d0167b2b1ba821647616af46a749d1c653740dd0d2415100fe26e27afdf41",
                "sha256:a841dacd6b99318a741b166adb07e19ee71a274450e68237b4650ca1055ab128"
            ],
            "version": "==1.4.4"
        },
        "attrs": {
            "hashes": [
                "sha256:1f28b4522cdc2fb4256ac1a020c78acf9cba2c6b461ccd2c126f3aa8e8335d04",
                "sha256:6279836d581513a26f1bf235f9acd333bc9115683f14f7e8fae46c98fc50e015"
            ],
            "markers": "python_version >= '3.7'",
            "version": "==23.1.0"
        },
        "bandit": {
            "hashes": [
                "sha256:216be4d044209fa06cf2a3e51b319769a51be8318140659719aa7a115c35ed07",
                "sha256:8a4c7415254d75df8ff3c3b15cfe9042ecee628a1e40b44c15a98890fbfc2608"
            ],
            "index": "pypi",
            "version": "==1.7.0"
        },
        "black": {
            "hashes": [
                "sha256:09a9dcb7c46ed496a9850b76e4e825d6049ecd38b611f1224857a79bd985a8cf",
                "sha256:68950ffd4d9169716bcb8719a56c07a2f4485354fec061cdd5910aa07369731c"
            ],
            "index": "pypi",
            "version": "==19.3b0"
        },
        "click": {
            "hashes": [
                "sha256:7682dc8afb30297001674575ea00d1814d808d6a36af415a82bd481d37ba7b8e",
                "sha256:bb4d8133cb15a609f44e8213d9b391b0809795062913b383c62be0ee95b1db48"
            ],
            "markers": "python_version >= '3.7'",
            "version": "==8.1.3"
        },
        "coverage": {
            "hashes": [
                "sha256:04560539c19ec26995ecfb3d9307ff154fbb9a172cb57e3b3cfc4ced673103d1",
                "sha256:1549e1d08ce38259de2bc3e9a0d5f3642ff4a8f500ffc1b2df73fd621a6cdfc0",
                "sha256:1db67c497688fd4ba85b373b37cc52c50d437fd7267520ecd77bddbd89ea22c9",
                "sha256:30922626ce6f7a5a30bdba984ad21021529d3d05a68b4f71ea3b16bda35b8895",
                "sha256:36e9040a43d2017f2787b28d365a4bb33fcd792c7ff46a047a04094dc0e2a30d",
                "sha256:381d773d896cc7f8ba4ff3b92dee4ed740fb88dfe33b6e42efc5e8ab6dfa1cfe",
                "sha256:3bbda1b550e70fa6ac40533d3f23acd4f4e9cb4e6e77251ce77fdf41b3309fb2",
                "sha256:3be1206dc09fb6298de3fce70593e27436862331a85daee36270b6d0e1c251c4",
                "sha256:424c44f65e8be58b54e2b0bd1515e434b940679624b1b72726147cfc6a9fc7ce",
                "sha256:4b34ae4f51bbfa5f96b758b55a163d502be3dcb24f505d0227858c2b3f94f5b9",
                "sha256:4e28d2a195c533b58fc94a12826f4431726d8eb029ac21d874345f943530c122",
                "sha256:53a294dc53cfb39c74758edaa6305193fb4258a30b1f6af24b360a6c8bd0ffa7",
                "sha256:60e51a3dd55540bec686d7fff61b05048ca31e804c1f32cbb44533e6372d9cc3",
                "sha256:61b598cbdbaae22d9e34e3f675997194342f866bb1d781da5d0be54783dce1ff",
                "sha256:6807947a09510dc31fa86f43595bf3a14017cd60bf633cc746d52141bfa6b149",
                "sha256:6a6a9409223a27d5ef3cca57dd7cd4dfcb64aadf2fad5c3b787830ac9223e01a",
                "sha256:7092eab374346121805fb637572483270324407bf150c30a3b161fc0c4ca5164",
                "sha256:77b1da5767ed2f44611bc9bc019bc93c03fa495728ec389759b6e9e5039ac6b1",
                "sha256:8251b37be1f2cd9c0e5ccd9ae0380909c24d2a5ed2162a41fcdbafaf59a85ebd",
                "sha256:9f1627e162e3864a596486774876415a7410021f4b67fd2d9efdf93ade681afc",
                "sha256:a1b73c7c4d2a42b9d37dd43199c5711d91424ff3c6c22681bc132db4a4afec6f",
                "sha256:a82d79586a0a4f5fd1cf153e647464ced402938fbccb3ffc358c7babd4da1dd9",
                "sha256:abbff240f77347d17306d3201e14431519bf64495648ca5a49571f988f88dee9",
                "sha256:ad9b8c1206ae41d46ec7380b78ba735ebb77758a650643e841dd3894966c31d0",
                "sha256:bbffde2a68398682623d9dd8c0ca3f46fda074709b26fcf08ae7a4c431a6ab2d",
                "sha256:bcae10fccb27ca2a5f456bf64d84110a5a74144be3136a5e598f9d9fb48c0caa",
                "sha256:c9cd3828bbe1a40070c11fe16a51df733fd2f0cb0d745fb83b7b5c1f05967df7",
                "sha256:cd1cf1deb3d5544bd942356364a2fdc8959bad2b6cf6eb17f47d301ea34ae822",
                "sha256:d036dc1ed8e1388e995833c62325df3f996675779541f682677efc6af71e96cc",
                "sha256:db42baa892cba723326284490283a68d4de516bfb5aaba369b4e3b2787a778b7",
                "sha256:e4fb7ced4d9dec77d6cf533acfbf8e1415fe799430366affb18d69ee8a3c6330",
                "sha256:e7a0b42db2a47ecb488cde14e0f6c7679a2c5a9f44814393b162ff6397fcdfbb",
                "sha256:f2f184bf38e74f152eed7f87e345b51f3ab0b703842f447c22efe35e59942c24"
            ],
            "index": "pypi",
            "version": "==6.0.2"
        },
        "eradicate": {
            "hashes": [
                "sha256:751813c315a48ce7e3d0483410991015342d380a956e86e0265c61bfb875bcbc",
                "sha256:c329a05def6a4b558dab58bb1b694f5209706b7c99ba174d226dfdb69a5ba0da"
            ],
            "version": "==2.2.0"
        },
        "flake8": {
            "hashes": [
                "sha256:07528381786f2a6237b061f6e96610a4167b226cb926e2aa2b6b1d78057c576b",
                "sha256:bf8fd333346d844f616e8d47905ef3a3384edae6b4e9beb0c5101e25e3110907"
            ],
            "index": "pypi",
            "version": "==3.9.2"
        },
        "flake8-assertive": {
            "hashes": [
                "sha256:b29127ef80b6bc0fbec16fac6dd9e8d640a2dbd4de92853d5caf307b32b032db",
                "sha256:e4901b00c93bdff2357e93af6444ec5ea32efc03add86ad0c946e82f6e5770d7"
            ],
            "index": "pypi",
            "version": "==1.3.0"
        },
        "flake8-bugbear": {
            "hashes": [
                "sha256:4f7eaa6f05b7d7ea4cbbde93f7bcdc5438e79320fa1ec420d860c181af38b769",
                "sha256:db9a09893a6c649a197f5350755100bb1dd84f110e60cf532fdfa07e41808ab2"
            ],
            "index": "pypi",
            "version": "==21.9.2"
        },
        "flake8-builtins": {
            "hashes": [
                "sha256:09998853b2405e98e61d2ff3027c47033adbdc17f9fe44ca58443d876eb00f3b",
                "sha256:7706babee43879320376861897e5d1468e396a40b8918ed7bccf70e5f90b8687"
            ],
            "index": "pypi",
            "version": "==1.5.3"
        },
        "flake8-comprehensions": {
            "hashes": [
                "sha256:6b3218b2dde8ac5959c6476cde8f41a79e823c22feb656be2710cd2a3232cef9",
                "sha256:a5d7aea6315bbbd6fbcb2b4e80bff6a54d1600155e26236e555d0c6fe1d62522"
            ],
            "index": "pypi",
            "version": "==3.7.0"
        },
        "flake8-eradicate": {
            "hashes": [
                "sha256:d8e39b684a37c257a53cda817d86e2d96c9ba3450ddc292742623a5dfee04d9e",
                "sha256:f5917d6dbca352efcd10c15fdab9c55c48f0f26f6a8d47898b25d39101f170a8"
            ],
            "index": "pypi",
            "version": "==1.1.0"
        },
        "flake8-logging-format": {
            "hashes": [
                "sha256:ca5f2b7fc31c3474a0aa77d227e022890f641a025f0ba664418797d979a779f8"
            ],
            "index": "pypi",
            "version": "==0.6.0"
        },
        "gitdb": {
            "hashes": [
                "sha256:6eb990b69df4e15bad899ea868dc46572c3f75339735663b81de79b06f17eb9a",
                "sha256:c286cf298426064079ed96a9e4a9d39e7f3e9bf15ba60701e95f5492f28415c7"
            ],
            "markers": "python_version >= '3.7'",
            "version": "==4.0.10"
        },
        "gitpython": {
            "hashes": [
                "sha256:8ce3bcf69adfdf7c7d503e78fd3b1c492af782d58893b650adb2ac8912ddd573",
                "sha256:f04893614f6aa713a60cbbe1e6a97403ef633103cdd0ef5eb6efe0deb98dbe8d"
            ],
            "markers": "python_version >= '3.7'",
            "version": "==3.1.31"
        },
        "isort": {
            "hashes": [
                "sha256:9c2ea1e62d871267b78307fe511c0838ba0da28698c5732d54e2790bf3ba9899",
                "sha256:e17d6e2b81095c9db0a03a8025a957f334d6ea30b26f9ec70805411e5c7c81f2"
            ],
            "index": "pypi",
            "version": "==5.9.3"
        },
        "mccabe": {
            "hashes": [
                "sha256:ab8a6258860da4b6677da4bd2fe5dc2c659cff31b3ee4f7f5d64e79735b80d42",
                "sha256:dd8d182285a0fe56bace7f45b5e7d1a6ebcbf524e8f3bd87eb0f125271b8831f"
            ],
            "version": "==0.6.1"
        },
        "pbr": {
            "hashes": [
                "sha256:567f09558bae2b3ab53cb3c1e2e33e726ff3338e7bae3db5dc954b3a44eef12b",
                "sha256:aefc51675b0b533d56bb5fd1c8c6c0522fe31896679882e1c4c63d5e4a0fccb3"
            ],
            "markers": "python_version >= '2.6'",
            "version": "==5.11.1"
        },
        "pycodestyle": {
            "hashes": [
                "sha256:514f76d918fcc0b55c6680472f0a37970994e07bbb80725808c17089be302068",
                "sha256:c389c1d06bf7904078ca03399a4816f974a1d590090fecea0c63ec26ebaf1cef"
            ],
            "markers": "python_version >= '2.7' and python_version not in '3.0, 3.1, 3.2, 3.3'",
            "version": "==2.7.0"
        },
        "pyflakes": {
            "hashes": [
                "sha256:7893783d01b8a89811dd72d7dfd4d84ff098e5eed95cfa8905b22bbffe52efc3",
                "sha256:f5bc8ecabc05bb9d291eb5203d6810b49040f6ff446a756326104746cc00c1db"
            ],
            "markers": "python_version >= '2.7' and python_version not in '3.0, 3.1, 3.2, 3.3'",
            "version": "==2.3.1"
        },
        "pyyaml": {
            "hashes": [
                "sha256:01b45c0191e6d66c470b6cf1b9531a771a83c1c4208272ead47a3ae4f2f603bf",
                "sha256:0283c35a6a9fbf047493e3a0ce8d79ef5030852c51e9d911a27badfde0605293",
                "sha256:055d937d65826939cb044fc8c9b08889e8c743fdc6a32b33e2390f66013e449b",
                "sha256:07751360502caac1c067a8132d150cf3d61339af5691fe9e87803040dbc5db57",
                "sha256:0b4624f379dab24d3725ffde76559cff63d9ec94e1736b556dacdfebe5ab6d4b",
                "sha256:0ce82d761c532fe4ec3f87fc45688bdd3a4c1dc5e0b4a19814b9009a29baefd4",
                "sha256:1e4747bc279b4f613a09eb64bba2ba602d8a6664c6ce6396a4d0cd413a50ce07",
                "sha256:213c60cd50106436cc818accf5baa1aba61c0189ff610f64f4a3e8c6726218ba",
                "sha256:231710d57adfd809ef5d34183b8ed1eeae3f76459c18fb4a0b373ad56bedcdd9",
                "sha256:277a0ef2981ca40581a47093e9e2d13b3f1fbbeffae064c1d21bfceba2030287",
                "sha256:2cd5df3de48857ed0544b34e2d40e9fac445930039f3cfe4bcc592a1f836d513",
                "sha256:40527857252b61eacd1d9af500c3337ba8deb8fc298940291486c465c8b46ec0",
                "sha256:432557aa2c09802be39460360ddffd48156e30721f5e8d917f01d31694216782",
                "sha256:473f9edb243cb1935ab5a084eb238d842fb8f404ed2193a915d1784b5a6b5fc0",
                "sha256:48c346915c114f5fdb3ead70312bd042a953a8ce5c7106d5bfb1a5254e47da92",
                "sha256:50602afada6d6cbfad699b0c7bb50d5ccffa7e46a3d738092afddc1f9758427f",
                "sha256:68fb519c14306fec9720a2a5b45bc9f0c8d1b9c72adf45c37baedfcd949c35a2",
                "sha256:77f396e6ef4c73fdc33a9157446466f1cff553d979bd00ecb64385760c6babdc",
                "sha256:81957921f441d50af23654aa6c5e5eaf9b06aba7f0a19c18a538dc7ef291c5a1",
                "sha256:819b3830a1543db06c4d4b865e70ded25be52a2e0631ccd2f6a47a2822f2fd7c",
                "sha256:897b80890765f037df3403d22bab41627ca8811ae55e9a722fd0392850ec4d86",
                "sha256:98c4d36e99714e55cfbaaee6dd5badbc9a1ec339ebfc3b1f52e293aee6bb71a4",
                "sha256:9df7ed3b3d2e0ecfe09e14741b857df43adb5a3ddadc919a2d94fbdf78fea53c",
                "sha256:9fa600030013c4de8165339db93d182b9431076eb98eb40ee068700c9c813e34",
                "sha256:a80a78046a72361de73f8f395f1f1e49f956c6be882eed58505a15f3e430962b",
                "sha256:afa17f5bc4d1b10afd4466fd3a44dc0e245382deca5b3c353d8b757f9e3ecb8d",
                "sha256:b3d267842bf12586ba6c734f89d1f5b871df0273157918b0ccefa29deb05c21c",
                "sha256:b5b9eccad747aabaaffbc6064800670f0c297e52c12754eb1d976c57e4f74dcb",
                "sha256:bfaef573a63ba8923503d27530362590ff4f576c626d86a9fed95822a8255fd7",
                "sha256:c5687b8d43cf58545ade1fe3e055f70eac7a5a1a0bf42824308d868289a95737",
                "sha256:cba8c411ef271aa037d7357a2bc8f9ee8b58b9965831d9e51baf703280dc73d3",
                "sha256:d15a181d1ecd0d4270dc32edb46f7cb7733c7c508857278d3d378d14d606db2d",
                "sha256:d4b0ba9512519522b118090257be113b9468d804b19d63c71dbcf4a48fa32358",
                "sha256:d4db7c7aef085872ef65a8fd7d6d09a14ae91f691dec3e87ee5ee0539d516f53",
                "sha256:d4eccecf9adf6fbcc6861a38015c2a64f38b9d94838ac1810a9023a0609e1b78",
                "sha256:d67d839ede4ed1b28a4e8909735fc992a923cdb84e618544973d7dfc71540803",
                "sha256:daf496c58a8c52083df09b80c860005194014c3698698d1a57cbcfa182142a3a",
                "sha256:dbad0e9d368bb989f4515da330b88a057617d16b6a8245084f1b05400f24609f",
                "sha256:e61ceaab6f49fb8bdfaa0f92c4b57bcfbea54c09277b1b4f7ac376bfb7a7c174",
                "sha256:f84fbc98b019fef2ee9a1cb3ce93e3187a6df0b2538a651bfb890254ba9f90b5"
            ],
            "markers": "python_version >= '3.6'",
            "version": "==6.0"
        },
        "six": {
            "hashes": [
                "sha256:1e61c37477a1626458e36f7b1d82aa5c9b094fa4802892072e49de9c60c4c926",
                "sha256:8abb2f1d86890a2dfb989f9a77cfcfd3e47c2a354b01111771326f8aa26e0254"
            ],
            "markers": "python_version >= '2.7' and python_version not in '3.0, 3.1, 3.2, 3.3'",
            "version": "==1.16.0"
        },
        "smmap": {
            "hashes": [
                "sha256:2aba19d6a040e78d8b09de5c57e96207b09ed71d8e55ce0959eeee6c8e190d94",
                "sha256:c840e62059cd3be204b0c9c9f74be2c09d5648eddd4580d9314c3ecde0b30936"
            ],
            "markers": "python_version >= '3.6'",
            "version": "==5.0.0"
        },
        "stevedore": {
            "hashes": [
                "sha256:2c428d2338976279e8eb2196f7a94910960d9f7ba2f41f3988511e95ca447021",
                "sha256:bd5a71ff5e5e5f5ea983880e4a1dd1bb47f8feebbb3d95b592398e2f02194771"
            ],
            "markers": "python_version >= '3.8'",
            "version": "==5.0.0"
        },
        "toml": {
            "hashes": [
                "sha256:806143ae5bfb6a3c6e736a764057db0e6a0e05e338b5630894a5f779cabb4f9b",
                "sha256:b3bda1d108d5dd99f4a20d24d9c348e91c4db7ab1b749200bded2f839ccbe68f"
            ],
            "markers": "python_version >= '2.6' and python_version not in '3.0, 3.1, 3.2, 3.3'",
            "version": "==0.10.2"
        }
    }
}<|MERGE_RESOLUTION|>--- conflicted
+++ resolved
@@ -34,18 +34,11 @@
         },
         "idna": {
             "hashes": [
-<<<<<<< HEAD
-                "sha256:7588d1c14ae4c77d74036e8c22ff447b26d0fde8f007354fd48a7814db15b7cb",
-                "sha256:a068a21ceac8a4d63dbfd964670474107f541babbd2250d61922f029858365fa"
-            ],
-            "version": "==2.9"
-=======
                 "sha256:814f528e8dead7d329833b91c5faa87d60bf71824cd12a7530b5526063d02cb4",
                 "sha256:90b77e79eaa3eba6de819a0c442c0b4ceefc341a7a2ab77d7562bf49f425c5c2"
             ],
             "markers": "python_version >= '3'",
             "version": "==3.4"
->>>>>>> dce70b46
         },
         "kazoo": {
             "hashes": [
@@ -57,19 +50,11 @@
         },
         "requests": {
             "hashes": [
-<<<<<<< HEAD
-                "sha256:43999036bfa82904b6af1d99e4882b560e5e2c68e5c4b0aa03b655f3d7d73fee",
-                "sha256:b3f43d496c6daba4493e7c431722aeb7dbc6288f52a6e04e7b6023b0247817e6"
-            ],
-            "index": "pypi",
-            "version": "==2.23.0"
-=======
                 "sha256:6c1246513ecd5ecd4528a0906f910e8f0f9c6b8ec72030dc9fd154dc1a6efd24",
                 "sha256:b8aa58f8cf793ffd8782d3d8cb19e66ef36f7aba4353eec859e74678b01b07a7"
             ],
             "index": "pypi",
             "version": "==2.26.0"
->>>>>>> dce70b46
         },
         "six": {
             "hashes": [
