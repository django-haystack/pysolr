[tool.ruff]
target-version = "py37"

lint.select = [
  "A",   # flake8-builtins
  "B",   # flake8-bugbear
  "BLE", # flake8-blind-except
  "C4",  # flake8-comprehensions
  "C90", # McCabe cyclomatic complexity
  "E",   # pycodestyle
  "ERA", # eradicate
  "EXE", # flake8-executable
  "F",   # Pyflakes
  "G",   # flake8-logging-format
  "I",   # isort
  "ICN", # flake8-import-conventions
  "INP", # flake8-no-pep420
  "INT", # flake8-gettext
  "ISC", # flake8-implicit-str-concat
  "N",   # pep8-naming
  "PGH", # pygrep-hooks
  "PIE", # flake8-pie
  "PL",  # Pylint
  "PT",  # flake8-pytest-style
  "PTH", # flake8-use-pathlib
  "PYI", # flake8-pyi
  "RET", # flake8-return
  "RSE", # flake8-raise
  "RUF", # Ruff-specific rules
  "S",   # flake8-bandit
  "T10", # flake8-debugger
  "TCH", # flake8-type-checking
  "TID", # flake8-tidy-imports
  "W",   # pycodestyle
  "YTT", # flake8-2020
  # "ANN",  # flake8-annotations
  # "ARG",  # flake8-unused-arguments
  # "COM",  # flake8-commas
  # "D",    # pydocstyle
  # "DJ",   # flake8-django
  # "DTZ",  # flake8-datetimez
  # "EM",   # flake8-errmsg
  # "FBT",  # flake8-boolean-trap
  # "NPY",  # NumPy-specific rules
  # "PD",   # pandas-vet
  # "Q",    # flake8-quotes
  # "SIM",  # flake8-simplify
  # "SLF",  # flake8-self
  # "T20",  # flake8-print
  # "TRY",  # tryceratops
  # "UP",   # pyupgrade
]
lint.ignore = [
  "B018",
  "B026",
  "B904",
  "N802",
  "N803",
  "N806",
  "PGH004",
  "PLR5501",
  "PLW2901",
  "PT009",
  "PT027",
  "PTH123",
  "RET505",
  "RET506",
  "RUF100",
  "S113",
  "S311",
  "S314",
  "S603",
]
lint.per-file-ignores."tests/*" = [
  "S101",
]
lint.mccabe.max-complexity = 16
lint.pylint.allow-magic-value-types = [
  "int",
  "str",
]
lint.pylint.max-args = 12
lint.pylint.max-branches = 20
lint.pylint.max-returns = 7
lint.pylint.max-statements = 54

[tool.codespell]
ignore-words-list = "dekstop,nwe,wahtever,yello"
<<<<<<< HEAD
skip="./.*,*.xml"
=======
skip = "./.*"
>>>>>>> 5d96194e
<|MERGE_RESOLUTION|>--- conflicted
+++ resolved
@@ -86,8 +86,4 @@
 
 [tool.codespell]
 ignore-words-list = "dekstop,nwe,wahtever,yello"
-<<<<<<< HEAD
-skip="./.*,*.xml"
-=======
-skip = "./.*"
->>>>>>> 5d96194e
+skip = "./.*,*.xml"