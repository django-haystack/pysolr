# -*- coding: utf-8 -*-
from __future__ import absolute_import, print_function, unicode_literals

import ast
import datetime
import logging
import os
import re
import time
# We can remove ExpatError when we drop support for Python 2.6:
from xml.parsers.expat import ExpatError

import requests

try:
    from xml.etree import ElementTree as ET
except ImportError:
    raise ImportError("No suitable ElementTree implementation was found.")

# Remove this when we drop Python 2.6:
ParseError = getattr(ET, 'ParseError', SyntaxError)

try:
    # Prefer simplejson, if installed.
    import simplejson as json
except ImportError:
    import json

try:
    # Python 3.X
    from urllib.parse import urlencode
except ImportError:
    # Python 2.X
    from urllib import urlencode

try:
    # Python 3.X
    import html.entities as htmlentities
except ImportError:
    # Python 2.X
    import htmlentitydefs as htmlentities

try:
    # Python 3.X
    from http.client import HTTPException
except ImportError:
    from httplib import HTTPException

try:
    # Python 2.X
    unicode_char = unichr
except NameError:
    # Python 3.X
    unicode_char = chr
    # Ugh.
    long = int


__author__ = 'Daniel Lindsley, Joseph Kocherhans, Jacob Kaplan-Moss'
__all__ = ['Solr']
__version__ = (3, 3, 0)


def get_version():
    return "%s.%s.%s" % __version__[:3]


DATETIME_REGEX = re.compile('^(?P<year>\d{4})-(?P<month>\d{2})-(?P<day>\d{2})T(?P<hour>\d{2}):(?P<minute>\d{2}):(?P<second>\d{2})(\.\d+)?Z$')


class NullHandler(logging.Handler):
    def emit(self, record):
        pass


# Add the ``NullHandler`` to avoid logging by default while still allowing
# others to attach their own handlers.
LOG = logging.getLogger('pysolr')
h = NullHandler()
LOG.addHandler(h)

# For debugging...
if os.environ.get("DEBUG_PYSOLR", "").lower() in ("true", "1"):
    LOG.setLevel(logging.DEBUG)
    stream = logging.StreamHandler()
    LOG.addHandler(stream)


def is_py3():
    try:
        basestring
        return False
    except NameError:
        return True


IS_PY3 = is_py3()


def force_unicode(value):
    """
    Forces a bytestring to become a Unicode string.
    """
    if IS_PY3:
        # Python 3.X
        if isinstance(value, bytes):
            value = value.decode('utf-8', errors='replace')
        elif not isinstance(value, str):
            value = str(value)
    else:
        # Python 2.X
        if isinstance(value, str):
            value = value.decode('utf-8', 'replace')
        elif not isinstance(value, basestring):
            value = unicode(value)

    return value


def force_bytes(value):
    """
    Forces a Unicode string to become a bytestring.
    """
    if IS_PY3:
        if isinstance(value, str):
            value = value.encode('utf-8', 'backslashreplace')
    else:
        if isinstance(value, unicode):
            value = value.encode('utf-8')

    return value


def unescape_html(text):
    """
    Removes HTML or XML character references and entities from a text string.

    @param text The HTML (or XML) source text.
    @return The plain text, as a Unicode string, if necessary.

    Source: http://effbot.org/zone/re-sub.htm#unescape-html
    """
    def fixup(m):
        text = m.group(0)
        if text[:2] == "&#":
            # character reference
            try:
                if text[:3] == "&#x":
                    return unicode_char(int(text[3:-1], 16))
                else:
                    return unicode_char(int(text[2:-1]))
            except ValueError:
                pass
        else:
            # named entity
            try:
                text = unicode_char(htmlentities.name2codepoint[text[1:-1]])
            except KeyError:
                pass
        return text # leave as is
    return re.sub("&#?\w+;", fixup, text)


def safe_urlencode(params, doseq=0):
    """
    UTF-8-safe version of safe_urlencode

    The stdlib safe_urlencode prior to Python 3.x chokes on UTF-8 values
    which can't fail down to ascii.
    """
    if IS_PY3:
        return urlencode(params, doseq)

    if hasattr(params, "items"):
        params = params.items()

    new_params = list()

    for k, v in params:
        k = k.encode("utf-8")

        if isinstance(v, (list, tuple)):
            new_params.append((k, [force_bytes(i) for i in v]))
        else:
            new_params.append((k, force_bytes(v)))

    return urlencode(new_params, doseq)


def is_valid_xml_char_ordinal(i):
    """
    Defines whether char is valid to use in xml document

    XML standard defines a valid char as::

    Char ::= #x9 | #xA | #xD | [#x20-#xD7FF] | [#xE000-#xFFFD] | [#x10000-#x10FFFF]
    """
    return ( # conditions ordered by presumed frequency
        0x20 <= i <= 0xD7FF
        or i in (0x9, 0xA, 0xD)
        or 0xE000 <= i <= 0xFFFD
        or 0x10000 <= i <= 0x10FFFF
        )


def clean_xml_string(s):
    """
    Cleans string from invalid xml chars

    Solution was found there::

    http://stackoverflow.com/questions/8733233/filtering-out-certain-bytes-in-python
    """
    return ''.join(c for c in s if is_valid_xml_char_ordinal(ord(c)))


class SolrError(Exception):
    pass


class Results(object):
    def __init__(self, docs, hits, highlighting=None, facets=None,
                 spellcheck=None, stats=None, qtime=None, debug=None,
                 grouped=None):
        self.docs = docs
        self.hits = hits
        self.highlighting = highlighting or {}
        self.facets = facets or {}
        self.spellcheck = spellcheck or {}
        self.stats = stats or {}
        self.qtime = qtime
        self.debug = debug or {}
        self.grouped = grouped or {}

    def __len__(self):
        return len(self.docs)

    def __iter__(self):
        return iter(self.docs)


class Solr(object):
    """
    The main object for working with Solr.

    Optionally accepts ``decoder`` for an alternate JSON decoder instance.
    Default is ``json.JSONDecoder()``.

    Optionally accepts ``timeout`` for wait seconds until giving up on a
    request. Default is ``60`` seconds.

    Usage::

        solr = pysolr.Solr('http://localhost:8983/solr')
        # With a 10 second timeout.
        solr = pysolr.Solr('http://localhost:8983/solr', timeout=10)

    """
    def __init__(self, url, decoder=None, timeout=60, search_handler=None, use_qt_param=False):
        self.decoder = decoder or json.JSONDecoder()
        self.url = url
        self.timeout = timeout
        self.log = self._get_log()
        self.session = requests.Session()
        self.session.stream = False
        self.search_handler = search_handler
        self.use_qt_param = use_qt_param

    def _get_log(self):
        return LOG

    def _create_full_url(self, path=''):
        if len(path):
            return '/'.join([self.url.rstrip('/'), path.lstrip('/')])

        # No path? No problem.
        return self.url

    def _send_request(self, method, path='', body=None, headers=None, files=None):
        url = self._create_full_url(path)
        method = method.lower()
        log_body = body

        if headers is None:
            headers = {}

        if log_body is None:
            log_body = ''
        elif not isinstance(log_body, str):
            log_body = repr(body)

        self.log.debug("Starting request to '%s' (%s) with body '%s'...",
                       url, method, log_body[:10])
        start_time = time.time()

        try:
            requests_method = getattr(self.session, method, 'get')
        except AttributeError as err:
            raise SolrError("Unable to send HTTP method '{0}.".format(method))

        # Everything except the body can be Unicode. The body must be
        # encoded to bytes to work properly on Py3.
        bytes_body = body

        if bytes_body is not None:
            bytes_body = force_bytes(body)

        try:
            resp = requests_method(url, data=bytes_body, headers=headers, files=files,
                                   timeout=self.timeout)
        except requests.exceptions.Timeout as err:
            error_message = "Connection to server '%s' timed out: %s"
            self.log.error(error_message, url, err, exc_info=True)
            raise SolrError(error_message % (url, err))
        except requests.exceptions.ConnectionError as err:
            error_message = "Failed to connect to server at '%s', are you sure that URL is correct? Checking it in a browser might help: %s"
            params = (url, err)
            self.log.error(error_message, *params, exc_info=True)
            raise SolrError(error_message % params)
        except HTTPException as err:
            error_message = "Unhandled error: %s %s: %s"
            self.log.error(error_message, method, url, err, exc_info=True)
            raise SolrError(error_message % (method, url, err))

        end_time = time.time()
        self.log.info("Finished '%s' (%s) with body '%s' in %0.3f seconds, with status %s",
                      url, method, log_body[:10], end_time - start_time, resp.status_code)

        if int(resp.status_code) != 200:
            error_message = self._extract_error(resp)
            self.log.error(error_message, extra={'data': {'headers': resp.headers,
                                                          'response': resp.content}})
            raise SolrError(error_message)

        return force_unicode(resp.content)

    def _select(self, params, handler=None):
        # specify json encoding of results
        params['wt'] = 'json'
        custom_handler = handler or self.search_handler
        handler = 'select'
        if custom_handler:
            if self.use_qt_param:
                params['qt'] = custom_handler
            else:
                handler = custom_handler

        params_encoded = safe_urlencode(params, True)

        if len(params_encoded) < 1024:
            # Typical case.
            path = '%s/?%s' % (handler, params_encoded)
            return self._send_request('get', path)
        else:
            # Handles very long queries by submitting as a POST.
            path = '%s/' % handler
            headers = {
                'Content-type': 'application/x-www-form-urlencoded; charset=utf-8',
            }
            return self._send_request('post', path, body=params_encoded, headers=headers)

    def _mlt(self, params, handler='mlt'):
        return self._select(params, handler)

    def _suggest_terms(self, params, handler='terms'):
        return self._select(params, handler)

<<<<<<< HEAD
    def _update(self, message, clean_ctrl_chars=True, commit=True, softCommit=False, waitFlush=None, waitSearcher=None):
=======
    def _update(self, message, clean_ctrl_chars=True, commit=True, waitFlush=None, waitSearcher=None, handler='update'):
>>>>>>> 503b8da6
        """
        Posts the given xml message to http://<self.url>/update and
        returns the result.

        Passing `sanitize` as False will prevent the message from being cleaned
        of control characters (default True). This is done by default because
        these characters would cause Solr to fail to parse the XML. Only pass
        False if you're positive your data is clean.
        """

        # Per http://wiki.apache.org/solr/UpdateXmlMessages, we can append a
        # ``commit=true`` to the URL and have the commit happen without a
        # second request.
        query_vars = []

        path_handler = handler
        if self.use_qt_param:
            path_handler = 'select'
            query_vars.append('qt=%s' % safe_urlencode(handler, True))

        path = '%s/' % path_handler

        if commit is not None:
            query_vars.append('commit=%s' % str(bool(commit)).lower())
        elif softCommit is not None:
            query_vars.append('softCommit=%s' % str(bool(softCommit)).lower())

        if waitFlush is not None:
            query_vars.append('waitFlush=%s' % str(bool(waitFlush)).lower())

        if waitSearcher is not None:
            query_vars.append('waitSearcher=%s' % str(bool(waitSearcher)).lower())

        if query_vars:
            path = '%s?%s' % (path, '&'.join(query_vars))

        # Clean the message of ctrl characters.
        if clean_ctrl_chars:
            message = sanitize(message)

        return self._send_request('post', path, message, {'Content-type': 'text/xml; charset=utf-8'})

    def _extract_error(self, resp):
        """
        Extract the actual error message from a solr response.
        """
        reason = resp.headers.get('reason', None)
        full_response = None

        if reason is None:
            try:
                # if response is in json format
                reason = resp.json()['error']['msg']
            except KeyError:
                # if json response has unexpected structure
                full_response = resp.content
            except ValueError:
                # otherwise we assume it's html
                reason, full_html = self._scrape_response(resp.headers, resp.content)
                full_response = unescape_html(full_html)

        msg = "[Reason: %s]" % reason

        if reason is None:
            msg += "\n%s" % full_response

        return msg

    def _scrape_response(self, headers, response):
        """
        Scrape the html response.
        """
        # identify the responding server
        server_type = None
        server_string = headers.get('server', '')

        if server_string and 'jetty' in server_string.lower():
            server_type = 'jetty'

        if server_string and 'coyote' in server_string.lower():
            server_type = 'tomcat'

        reason = None
        full_html = ''
        dom_tree = None

        if response.startswith('<?xml'):
            # Try a strict XML parse
            try:
                soup = ET.fromstring(response)

                reason_node = soup.find('lst[@name="error"]/str[@name="msg"]')
                tb_node = soup.find('lst[@name="error"]/str[@name="trace"]')
                if reason_node is not None:
                    full_html = reason = reason_node.text.strip()
                if tb_node is not None:
                    full_html = tb_node.text.strip()
                    if reason is None:
                        reason = full_html

                # Since we had a precise match, we'll return the results now:
                if reason and full_html:
                    return reason, full_html
            except (ParseError, ExpatError):
                # XML parsing error, so we'll let the more liberal code handle it.
                pass

        if server_type == 'tomcat':
            # Tomcat doesn't produce a valid XML response or consistent HTML:
            m = re.search(r'<(h1)[^>]*>\s*(.+?)\s*</\1>', response, re.IGNORECASE)
            if m:
                reason = m.group(2)
            else:
                full_html = "%s" % response
        else:
            # Let's assume others do produce a valid XML response
            try:
                dom_tree = ET.fromstring(response)
                reason_node = None

                # html page might be different for every server
                if server_type == 'jetty':
                    reason_node = dom_tree.find('body/pre')
                else:
                    reason_node = dom_tree.find('head/title')

                if reason_node is not None:
                    reason = reason_node.text

                if reason is None:
                    full_html = ET.tostring(dom_tree)
            except (SyntaxError, ExpatError) as err:
                full_html = "%s" % response

        full_html = force_unicode(full_html)
        full_html = full_html.replace('\n', '')
        full_html = full_html.replace('\r', '')
        full_html = full_html.replace('<br/>', '')
        full_html = full_html.replace('<br />', '')
        full_html = full_html.strip()
        return reason, full_html

    # Conversion #############################################################

    def _from_python(self, value):
        """
        Converts python values to a form suitable for insertion into the xml
        we send to solr.
        """
        if hasattr(value, 'strftime'):
            if hasattr(value, 'hour'):
                value = "%sZ" % value.isoformat()
            else:
                value = "%sT00:00:00Z" % value.isoformat()
        elif isinstance(value, bool):
            if value:
                value = 'true'
            else:
                value = 'false'
        else:
            if IS_PY3:
                # Python 3.X
                if isinstance(value, bytes):
                    value = str(value, errors='replace')
            else:
                # Python 2.X
                if isinstance(value, str):
                    value = unicode(value, errors='replace')

            value = "{0}".format(value)

        return clean_xml_string(value)

    def _to_python(self, value):
        """
        Converts values from Solr to native Python values.
        """
        if isinstance(value, (int, float, long, complex)):
            return value

        if isinstance(value, (list, tuple)):
            value = value[0]

        if value == 'true':
            return True
        elif value == 'false':
            return False

        is_string = False

        if IS_PY3:
            if isinstance(value, bytes):
                value = force_unicode(value)

            if isinstance(value, str):
                is_string = True
        else:
            if isinstance(value, str):
                value = force_unicode(value)

            if isinstance(value, basestring):
                is_string = True

        if is_string == True:
            possible_datetime = DATETIME_REGEX.search(value)

            if possible_datetime:
                date_values = possible_datetime.groupdict()

                for dk, dv in date_values.items():
                    date_values[dk] = int(dv)

                return datetime.datetime(date_values['year'], date_values['month'], date_values['day'], date_values['hour'], date_values['minute'], date_values['second'])

        try:
            # This is slightly gross but it's hard to tell otherwise what the
            # string's original type might have been.
            return ast.literal_eval(value)
        except (ValueError, SyntaxError):
            # If it fails, continue on.
            pass

        return value

    def _is_null_value(self, value):
        """
        Check if a given value is ``null``.

        Criteria for this is based on values that shouldn't be included
        in the Solr ``add`` request at all.
        """
        if value is None:
            return True

        if IS_PY3:
            # Python 3.X
            if isinstance(value, str) and len(value) == 0:
                return True
        else:
            # Python 2.X
            if isinstance(value, basestring) and len(value) == 0:
                return True

        # TODO: This should probably be removed when solved in core Solr level?
        return False

    # API Methods ############################################################

    def search(self, q, handler=None, **kwargs):
        """
        Performs a search and returns the results.

        Requires a ``q`` for a string version of the query to run.

        Optionally accepts ``**kwargs`` for additional options to be passed
        through the Solr URL.

        Usage::

            # All docs.
            results = solr.search('*:*')

            # Search with highlighting.
            results = solr.search('ponies', **{
                'hl': 'true',
                'hl.fragsize': 10,
            })

        """
        params = {'q': q}
        params.update(kwargs)
        response = self._select(params, handler=handler)

        # TODO: make result retrieval lazy and allow custom result objects
        result = self.decoder.decode(response)
        result_kwargs = {}

        if result.get('debug'):
            result_kwargs['debug'] = result['debug']

        if result.get('highlighting'):
            result_kwargs['highlighting'] = result['highlighting']

        if result.get('facet_counts'):
            result_kwargs['facets'] = result['facet_counts']

        if result.get('spellcheck'):
            result_kwargs['spellcheck'] = result['spellcheck']

        if result.get('stats'):
            result_kwargs['stats'] = result['stats']

        if 'QTime' in result.get('responseHeader', {}):
            result_kwargs['qtime'] = result['responseHeader']['QTime']

        if result.get('grouped'):
            result_kwargs['grouped'] = result['grouped']

        response = result.get('response') or {}
        numFound = response.get('numFound', 0)
        self.log.debug("Found '%s' search results.", numFound)
        return Results(response.get('docs', ()), numFound, **result_kwargs)

    def more_like_this(self, q, mltfl, handler='mlt', **kwargs):
        """
        Finds and returns results similar to the provided query.

        Requires Solr 1.3+.

        Usage::

            similar = solr.more_like_this('id:doc_234', 'text')

        """
        params = {
            'q': q,
            'mlt.fl': mltfl,
        }
        params.update(kwargs)
        response = self._mlt(params, handler=handler)

        result = self.decoder.decode(response)

        if result['response'] is None:
            result['response'] = {
                'docs': [],
                'numFound': 0,
            }

        self.log.debug("Found '%s' MLT results.", result['response']['numFound'])
        return Results(result['response']['docs'], result['response']['numFound'])

    def suggest_terms(self, fields, prefix, handler='terms', **kwargs):
        """
        Accepts a list of field names and a prefix

        Returns a dictionary keyed on field name containing a list of
        ``(term, count)`` pairs

        Requires Solr 1.4+.
        """
        params = {
            'terms.fl': fields,
            'terms.prefix': prefix,
        }
        params.update(kwargs)
        response = self._suggest_terms(params, handler=handler)
        result = self.decoder.decode(response)
        terms = result.get("terms", {})
        res = {}

        # in Solr 1.x the value of terms is a flat list:
        #   ["field_name", ["dance",23,"dancers",10,"dancing",8,"dancer",6]]
        #
        # in Solr 3.x the value of terms is a dict:
        #   {"field_name": ["dance",23,"dancers",10,"dancing",8,"dancer",6]}
        if isinstance(terms, (list, tuple)):
            terms = dict(zip(terms[0::2], terms[1::2]))

        for field, values in terms.items():
            tmp = list()

            while values:
                tmp.append((values.pop(0), values.pop(0)))

            res[field] = tmp

        self.log.debug("Found '%d' Term suggestions results.", sum(len(j) for i, j in res.items()))
        return res

    def _build_doc(self, doc, boost=None, fieldUpdates=None):
        doc_elem = ET.Element('doc')

        for key, value in doc.items():
            if key == 'boost':
                doc_elem.set('boost', force_unicode(value))
                continue

            # To avoid multiple code-paths we'd like to treat all of our values as iterables:
            if isinstance(value, (list, tuple)):
                values = value
            else:
                values = (value, )

            for bit in values:
                if self._is_null_value(bit):
                    continue

                attrs = {'name': key}

                if fieldUpdates and key in fieldUpdates:
                    attrs['update'] = fieldUpdates[key]

                if boost and key in boost:
                    attrs['boost'] = force_unicode(boost[key])

                field = ET.Element('field', **attrs)
                field.text = self._from_python(bit)

                doc_elem.append(field)

        return doc_elem

<<<<<<< HEAD
    def add(self, docs, boost=None, fieldUpdates=None, commit=True, softCommit=False, commitWithin=None, waitFlush=None, waitSearcher=None):
=======
    def add(self, docs, commit=True, boost=None, commitWithin=None, waitFlush=None, waitSearcher=None, handler='update'):
>>>>>>> 503b8da6
        """
        Adds or updates documents.

        Requires ``docs``, which is a list of dictionaries. Each key is the
        field name and each value is the value to index.

        Optionally accepts ``commit``. Default is ``True``.

        Optionally accepts ``softCommit``. Default is ``False``.

        Optionally accepts ``boost``. Default is ``None``.

        Optionally accepts ``fieldUpdates``. Default is ``None``.

        Optionally accepts ``commitWithin``. Default is ``None``.

        Optionally accepts ``waitFlush``. Default is ``None``.

        Optionally accepts ``waitSearcher``. Default is ``None``.

        Usage::

            solr.add([
                {
                    "id": "doc_1",
                    "title": "A test document",
                },
                {
                    "id": "doc_2",
                    "title": "The Banana: Tasty or Dangerous?",
                },
            ])
        """
        start_time = time.time()
        self.log.debug("Starting to build add request...")
        message = ET.Element('add')

        if commitWithin:
            message.set('commitWithin', commitWithin)

        for doc in docs:
            message.append(self._build_doc(doc, boost=boost, fieldUpdates=fieldUpdates))

        # This returns a bytestring. Ugh.
        m = ET.tostring(message, encoding='utf-8')
        # Convert back to Unicode please.
        m = force_unicode(m)

        end_time = time.time()
        self.log.debug("Built add request of %s docs in %0.2f seconds.", len(message), end_time - start_time)
<<<<<<< HEAD
        return self._update(m, commit=commit, softCommit=softCommit, waitFlush=waitFlush, waitSearcher=waitSearcher)
=======
        return self._update(m, commit=commit, waitFlush=waitFlush, waitSearcher=waitSearcher, handler=handler)
>>>>>>> 503b8da6

    def delete(self, id=None, q=None, commit=True, waitFlush=None, waitSearcher=None, handler='update'):
        """
        Deletes documents.

        Requires *either* ``id`` or ``query``. ``id`` is if you know the
        specific document id to remove. ``query`` is a Lucene-style query
        indicating a collection of documents to delete.

        Optionally accepts ``commit``. Default is ``True``.

        Optionally accepts ``waitFlush``. Default is ``None``.

        Optionally accepts ``waitSearcher``. Default is ``None``.

        Usage::

            solr.delete(id='doc_12')
            solr.delete(q='*:*')

        """
        if id is None and q is None:
            raise ValueError('You must specify "id" or "q".')
        elif id is not None and q is not None:
            raise ValueError('You many only specify "id" OR "q", not both.')
        elif id is not None:
            m = '<delete><id>%s</id></delete>' % id
        elif q is not None:
            m = '<delete><query>%s</query></delete>' % q

        return self._update(m, commit=commit, waitFlush=waitFlush, waitSearcher=waitSearcher, handler=handler)

<<<<<<< HEAD
    def commit(self, softCommit=False, waitFlush=None, waitSearcher=None, expungeDeletes=None):
=======
    def commit(self, waitFlush=None, waitSearcher=None, expungeDeletes=None, handler='update'):
>>>>>>> 503b8da6
        """
        Forces Solr to write the index data to disk.

        Optionally accepts ``expungeDeletes``. Default is ``None``.

        Optionally accepts ``waitFlush``. Default is ``None``.

        Optionally accepts ``waitSearcher``. Default is ``None``.

        Optionally accepts ``softCommit``. Default is ``False``.

        Usage::

            solr.commit()

        """
        if expungeDeletes is not None:
            msg = '<commit expungeDeletes="%s" />' % str(bool(expungeDeletes)).lower()
        else:
            msg = '<commit />'

<<<<<<< HEAD
        return self._update(msg, softCommit=softCommit, waitFlush=waitFlush, waitSearcher=waitSearcher)
=======
        return self._update(msg, waitFlush=waitFlush, waitSearcher=waitSearcher, handler=handler)
>>>>>>> 503b8da6

    def optimize(self, waitFlush=None, waitSearcher=None, maxSegments=None, handler='update'):
        """
        Tells Solr to streamline the number of segments used, essentially a
        defragmentation operation.

        Optionally accepts ``maxSegments``. Default is ``None``.

        Optionally accepts ``waitFlush``. Default is ``None``.

        Optionally accepts ``waitSearcher``. Default is ``None``.

        Usage::

            solr.optimize()

        """
        if maxSegments:
            msg = '<optimize maxSegments="%d" />' % maxSegments
        else:
            msg = '<optimize />'

        return self._update(msg, waitFlush=waitFlush, waitSearcher=waitSearcher, handler=handler)

    def extract(self, file_obj, extractOnly=True, handler='update/extract', **kwargs):
        """
        POSTs a file to the Solr ExtractingRequestHandler so rich content can
        be processed using Apache Tika. See the Solr wiki for details:

            http://wiki.apache.org/solr/ExtractingRequestHandler

        The ExtractingRequestHandler has a very simple model: it extracts
        contents and metadata from the uploaded file and inserts it directly
        into the index. This is rarely useful as it allows no way to store
        additional data or otherwise customize the record. Instead, by default
        we'll use the extract-only mode to extract the data without indexing it
        so the caller has the opportunity to process it as appropriate; call
        with ``extractOnly=False`` if you want to insert with no additional
        processing.

        Returns None if metadata cannot be extracted; otherwise returns a
        dictionary containing at least two keys:

            :contents:
                        Extracted full-text content, if applicable
            :metadata:
                        key:value pairs of text strings
        """
        if not hasattr(file_obj, "name"):
            raise ValueError("extract() requires file-like objects which have a defined name property")

        params = {
            "extractOnly": "true" if extractOnly else "false",
            "lowernames": "true",
            "wt": "json",
        }
        params.update(kwargs)

        try:
            # We'll provide the file using its true name as Tika may use that
            # as a file type hint:
            resp = self._send_request('post', handler,
                                      body=params,
                                      files={'file': (file_obj.name, file_obj)})
        except (IOError, SolrError) as err:
            self.log.error("Failed to extract document metadata: %s", err,
                           exc_info=True)
            raise

        try:
            data = json.loads(resp)
        except ValueError as err:
            self.log.error("Failed to load JSON response: %s", err,
                           exc_info=True)
            raise

        data['contents'] = data.pop(file_obj.name, None)
        data['metadata'] = metadata = {}

        raw_metadata = data.pop("%s_metadata" % file_obj.name, None)

        if raw_metadata:
            # The raw format is somewhat annoying: it's a flat list of
            # alternating keys and value lists
            while raw_metadata:
                metadata[raw_metadata.pop()] = raw_metadata.pop()

        return data


class SolrCoreAdmin(object):
    """
    Handles core admin operations: see http://wiki.apache.org/solr/CoreAdmin

    Operations offered by Solr are:
       1. STATUS
       2. CREATE
       3. RELOAD
       4. RENAME
       5. ALIAS
       6. SWAP
       7. UNLOAD
       8. LOAD (not currently implemented)
    """
    def __init__(self, url, *args, **kwargs):
        super(SolrCoreAdmin, self).__init__(*args, **kwargs)
        self.url = url

    def _get_url(self, url, params={}, headers={}):
        resp = requests.get(url, data=safe_urlencode(params), headers=headers)
        return force_unicode(resp.content)

    def status(self, core=None):
        """http://wiki.apache.org/solr/CoreAdmin#head-9be76f5a459882c5c093a7a1456e98bea7723953"""
        params = {
            'action': 'STATUS',
        }

        if core is not None:
            params.update(core=core)

        return self._get_url(self.url, params=params)

    def create(self, name, instance_dir=None, config='solrconfig.xml', schema='schema.xml'):
        """http://wiki.apache.org/solr/CoreAdmin#head-7ca1b98a9df8b8ca0dcfbfc49940ed5ac98c4a08"""
        params = {
            'action': 'CREATE',
            'name': name,
            'config': config,
            'schema': schema,
        }

        if instance_dir is None:
            params.update(instanceDir=name)
        else:
            params.update(instanceDir=instance_dir)

        return self._get_url(self.url, params=params)

    def reload(self, core):
        """http://wiki.apache.org/solr/CoreAdmin#head-3f125034c6a64611779442539812067b8b430930"""
        params = {
            'action': 'RELOAD',
            'core': core,
        }
        return self._get_url(self.url, params=params)

    def rename(self, core, other):
        """http://wiki.apache.org/solr/CoreAdmin#head-9473bee1abed39e8583ba45ef993bebb468e3afe"""
        params = {
            'action': 'RENAME',
            'core': core,
            'other': other,
        }
        return self._get_url(self.url, params=params)

    def swap(self, core, other):
        """http://wiki.apache.org/solr/CoreAdmin#head-928b872300f1b66748c85cebb12a59bb574e501b"""
        params = {
            'action': 'SWAP',
            'core': core,
            'other': other,
        }
        return self._get_url(self.url, params=params)

    def unload(self, core):
        """http://wiki.apache.org/solr/CoreAdmin#head-f5055a885932e2c25096a8856de840b06764d143"""
        params = {
            'action': 'UNLOAD',
            'core': core,
        }
        return self._get_url(self.url, params=params)

    def load(self, core):
        raise NotImplementedError('Solr 1.4 and below do not support this operation.')


# Using two-tuples to preserve order.
REPLACEMENTS = (
    # Nuke nasty control characters.
    (b'\x00', b''), # Start of heading
    (b'\x01', b''), # Start of heading
    (b'\x02', b''), # Start of text
    (b'\x03', b''), # End of text
    (b'\x04', b''), # End of transmission
    (b'\x05', b''), # Enquiry
    (b'\x06', b''), # Acknowledge
    (b'\x07', b''), # Ring terminal bell
    (b'\x08', b''), # Backspace
    (b'\x0b', b''), # Vertical tab
    (b'\x0c', b''), # Form feed
    (b'\x0e', b''), # Shift out
    (b'\x0f', b''), # Shift in
    (b'\x10', b''), # Data link escape
    (b'\x11', b''), # Device control 1
    (b'\x12', b''), # Device control 2
    (b'\x13', b''), # Device control 3
    (b'\x14', b''), # Device control 4
    (b'\x15', b''), # Negative acknowledge
    (b'\x16', b''), # Synchronous idle
    (b'\x17', b''), # End of transmission block
    (b'\x18', b''), # Cancel
    (b'\x19', b''), # End of medium
    (b'\x1a', b''), # Substitute character
    (b'\x1b', b''), # Escape
    (b'\x1c', b''), # File separator
    (b'\x1d', b''), # Group separator
    (b'\x1e', b''), # Record separator
    (b'\x1f', b''), # Unit separator
)

def sanitize(data):
    fixed_string = force_bytes(data)

    for bad, good in REPLACEMENTS:
        fixed_string = fixed_string.replace(bad, good)

    return force_unicode(fixed_string)<|MERGE_RESOLUTION|>--- conflicted
+++ resolved
@@ -365,11 +365,7 @@
     def _suggest_terms(self, params, handler='terms'):
         return self._select(params, handler)
 
-<<<<<<< HEAD
     def _update(self, message, clean_ctrl_chars=True, commit=True, softCommit=False, waitFlush=None, waitSearcher=None):
-=======
-    def _update(self, message, clean_ctrl_chars=True, commit=True, waitFlush=None, waitSearcher=None, handler='update'):
->>>>>>> 503b8da6
         """
         Posts the given xml message to http://<self.url>/update and
         returns the result.
@@ -773,11 +769,7 @@
 
         return doc_elem
 
-<<<<<<< HEAD
-    def add(self, docs, boost=None, fieldUpdates=None, commit=True, softCommit=False, commitWithin=None, waitFlush=None, waitSearcher=None):
-=======
-    def add(self, docs, commit=True, boost=None, commitWithin=None, waitFlush=None, waitSearcher=None, handler='update'):
->>>>>>> 503b8da6
+    def add(self, docs, boost=None, fieldUpdates=None, commit=True, softCommit=False, commitWithin=None, waitFlush=None, waitSearcher=None, handler='update'):
         """
         Adds or updates documents.
 
@@ -828,11 +820,7 @@
 
         end_time = time.time()
         self.log.debug("Built add request of %s docs in %0.2f seconds.", len(message), end_time - start_time)
-<<<<<<< HEAD
-        return self._update(m, commit=commit, softCommit=softCommit, waitFlush=waitFlush, waitSearcher=waitSearcher)
-=======
-        return self._update(m, commit=commit, waitFlush=waitFlush, waitSearcher=waitSearcher, handler=handler)
->>>>>>> 503b8da6
+        return self._update(m, commit=commit, softCommit=softCommit, waitFlush=waitFlush, waitSearcher=waitSearcher, handler=handler)
 
     def delete(self, id=None, q=None, commit=True, waitFlush=None, waitSearcher=None, handler='update'):
         """
@@ -865,11 +853,7 @@
 
         return self._update(m, commit=commit, waitFlush=waitFlush, waitSearcher=waitSearcher, handler=handler)
 
-<<<<<<< HEAD
-    def commit(self, softCommit=False, waitFlush=None, waitSearcher=None, expungeDeletes=None):
-=======
-    def commit(self, waitFlush=None, waitSearcher=None, expungeDeletes=None, handler='update'):
->>>>>>> 503b8da6
+    def commit(self, softCommit=False, waitFlush=None, waitSearcher=None, expungeDeletes=None, handler='update'):
         """
         Forces Solr to write the index data to disk.
 
@@ -891,11 +875,7 @@
         else:
             msg = '<commit />'
 
-<<<<<<< HEAD
-        return self._update(msg, softCommit=softCommit, waitFlush=waitFlush, waitSearcher=waitSearcher)
-=======
-        return self._update(msg, waitFlush=waitFlush, waitSearcher=waitSearcher, handler=handler)
->>>>>>> 503b8da6
+        return self._update(msg, softCommit=softCommit, waitFlush=waitFlush, waitSearcher=waitSearcher, handler=handler)
 
     def optimize(self, waitFlush=None, waitSearcher=None, maxSegments=None, handler='update'):
         """
