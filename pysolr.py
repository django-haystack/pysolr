# -*- coding: utf-8 -*-
from __future__ import absolute_import, print_function, unicode_literals

import ast
import datetime
import logging
import os
import random
import re
import time
from xml.etree import ElementTree

import requests

try:
	from kazoo.client import KazooClient, KazooState
except ImportError:
	KazooClient = KazooState = None

try:
	# Prefer simplejson, if installed.
	import simplejson as json
except ImportError:
	import json

try:
	# Python 3.X
	from urllib.parse import urlencode
except ImportError:
	# Python 2.X
	from urllib import urlencode

try:
	# Python 3.X
	import html.entities as htmlentities
except ImportError:
	# Python 2.X
	import htmlentitydefs as htmlentities

try:
	# Python 3.X
	from http.client import HTTPException
except ImportError:
	from httplib import HTTPException

try:
	# Python 2.X
	unicode_char = unichr
except NameError:
	# Python 3.X
	unicode_char = chr
	# Ugh.
	long = int


__author__ = 'Daniel Lindsley, Joseph Kocherhans, Jacob Kaplan-Moss'
__all__ = ['Solr']
__version__ = (3, 5, 0)


def get_version():
	return "%s.%s.%s" % __version__[:3]


DATETIME_REGEX = re.compile('^(?P<year>\d{4})-(?P<month>\d{2})-(?P<day>\d{2})T(?P<hour>\d{2}):(?P<minute>\d{2}):(?P<second>\d{2})(\.\d+)?Z$')
# dict key used to add nested documents to a document
NESTED_DOC_KEY = '_childDocuments_'


class NullHandler(logging.Handler):
	def emit(self, record):
		pass


# Add the ``NullHandler`` to avoid logging by default while still allowing
# others to attach their own handlers.
LOG = logging.getLogger('pysolr')
h = NullHandler()
LOG.addHandler(h)

# For debugging...
if os.environ.get("DEBUG_PYSOLR", "").lower() in ("true", "1"):
	LOG.setLevel(logging.DEBUG)
	stream = logging.StreamHandler()
	LOG.addHandler(stream)


def is_py3():
	try:
		basestring
		return False
	except NameError:
		return True


IS_PY3 = is_py3()


def force_unicode(value):
	"""
	Forces a bytestring to become a Unicode string.
	"""
	if IS_PY3:
		# Python 3.X
		if isinstance(value, bytes):
			value = value.decode('utf-8', errors='replace')
		elif not isinstance(value, str):
			value = str(value)
	else:
		# Python 2.X
		if isinstance(value, str):
			value = value.decode('utf-8', 'replace')
		elif not isinstance(value, basestring):
			value = unicode(value)

	return value


def force_bytes(value):
	"""
	Forces a Unicode string to become a bytestring.
	"""
	if IS_PY3:
		if isinstance(value, str):
			value = value.encode('utf-8', 'backslashreplace')
	else:
		if isinstance(value, unicode):
			value = value.encode('utf-8')

	return value


def unescape_html(text):
	"""
	Removes HTML or XML character references and entities from a text string.

	@param text The HTML (or XML) source text.
	@return The plain text, as a Unicode string, if necessary.

	Source: http://effbot.org/zone/re-sub.htm#unescape-html
	"""
	def fixup(m):
		text = m.group(0)
		if text[:2] == "&#":
			# character reference
			try:
				if text[:3] == "&#x":
					return unicode_char(int(text[3:-1], 16))
				else:
					return unicode_char(int(text[2:-1]))
			except ValueError:
				pass
		else:
			# named entity
			try:
				text = unicode_char(htmlentities.name2codepoint[text[1:-1]])
			except KeyError:
				pass
		return text  # leave as is
	return re.sub("&#?\w+;", fixup, text)


def safe_urlencode(params, doseq=0):
	"""
	UTF-8-safe version of safe_urlencode

	The stdlib safe_urlencode prior to Python 3.x chokes on UTF-8 values
	which can't fail down to ascii.
	"""
	if IS_PY3:
		return urlencode(params, doseq)

	if hasattr(params, "items"):
		params = params.items()

	new_params = list()

	for k, v in params:
		k = k.encode("utf-8")

		if isinstance(v, (list, tuple)):
			new_params.append((k, [force_bytes(i) for i in v]))
		else:
			new_params.append((k, force_bytes(v)))

	return urlencode(new_params, doseq)


def is_valid_xml_char_ordinal(i):
	"""
	Defines whether char is valid to use in xml document

	XML standard defines a valid char as::

	Char ::= #x9 | #xA | #xD | [#x20-#xD7FF] | [#xE000-#xFFFD] | [#x10000-#x10FFFF]
	"""
	# conditions ordered by presumed frequency
	return (
		0x20 <= i <= 0xD7FF
		or i in (0x9, 0xA, 0xD)
		or 0xE000 <= i <= 0xFFFD
		or 0x10000 <= i <= 0x10FFFF
		)


def clean_xml_string(s):
	"""
	Cleans string from invalid xml chars

	Solution was found there::

	http://stackoverflow.com/questions/8733233/filtering-out-certain-bytes-in-python
	"""
	return ''.join(c for c in s if is_valid_xml_char_ordinal(ord(c)))


class SolrError(Exception):
	pass


class Results(object):
	"""
	Default results class for wrapping decoded (from JSON) solr responses.

	Required ``decoded`` argument must be a Solr response dictionary.
	Individual documents can be retrieved either through ``docs`` attribute
	or by iterating over results instance.

	Example::

		results = Results({
			'response': {
				'docs': [{'id': 1}, {'id': 2}, {'id': 3}],
				'numFound': 3,
			}
		})

		# this:
		for doc in results:
			print doc

		# ... is equivalent to:
		for doc in results.docs:
			print doc

		# also:
		list(results) == results.docs

	Note that ``Results`` object does not support indexing and slicing. If you
	need to retrieve documents by index just use ``docs`` attribute.

	Other common response metadata (debug, highlighting, qtime, etc.) are available as attributes.

	The full response from Solr is provided as the `raw_response` dictionary for use with features which
	change the response format.
	"""

	def __init__(self, decoded):
		self.raw_response = decoded

		# main response part of decoded Solr response
		response_part = decoded.get('response') or {}
		self.docs = response_part.get('docs', ())
		self.hits = response_part.get('numFound', 0)

		# other response metadata
		self.debug = decoded.get('debug', {})
		self.highlighting = decoded.get('highlighting', {})
		self.facets = decoded.get('facet_counts', {})
		self.spellcheck = decoded.get('spellcheck', {})
		self.stats = decoded.get('stats', {})
		self.qtime = decoded.get('responseHeader', {}).get('QTime', None)
		self.grouped = decoded.get('grouped', {})
		self.nextCursorMark = decoded.get('nextCursorMark', None)
		self.termVectors = decoded.get('termVectors', None)

	def __len__(self):
		return len(self.docs)

	def __iter__(self):
		return iter(self.docs)


class Solr(object):
<<<<<<< HEAD
	"""
	The main object for working with Solr.

	Optionally accepts ``decoder`` for an alternate JSON decoder instance.
	Default is ``json.JSONDecoder()``.

	Optionally accepts ``timeout`` for wait seconds until giving up on a
	request. Default is ``60`` seconds.

	Optionally accepts ``results_cls`` that specifies class of results object
	returned by ``.search()`` and ``.more_like_this()`` methods.
	Default is ``pysolr.Results``.

	Usage::

		solr = pysolr.Solr('http://localhost:8983/solr')
		# With a 10 second timeout.
		solr = pysolr.Solr('http://localhost:8983/solr', timeout=10)

		# with a dict as a default results class instead of pysolr.Results
		solr = pysolr.Solr('http://localhost:8983/solr', results_cls=dict)

	"""
	def __init__(self, url, decoder=None, timeout=60, results_cls=Results, search_handler='select', use_qt_param=False):
		self.decoder = decoder or json.JSONDecoder()
		self.url = url
		self.timeout = timeout
		self.log = self._get_log()
		self.session = None
		self.results_cls = results_cls
		self.search_handler = search_handler
		self.use_qt_param = use_qt_param

	def get_session(self):
		if self.session is None:
			self.session = requests.Session()
			self.session.stream = False
		return self.session

	def _get_log(self):
		return LOG

	def _create_full_url(self, path=''):
		if len(path):
			return '/'.join([self.url.rstrip('/'), path.lstrip('/')])

		# No path? No problem.
		return self.url

	def _send_request(self, method, path='', body=None, headers=None, files=None):
		url = self._create_full_url(path)
		method = method.lower()
		log_body = body

		if headers is None:
			headers = {}

		if log_body is None:
			log_body = ''
		elif not isinstance(log_body, str):
			log_body = repr(body)

		self.log.debug("Starting request to '%s' (%s) with body '%s'...",
					   url, method, log_body[:10])
		start_time = time.time()

		session = self.get_session()

		try:
			requests_method = getattr(session, method)
		except AttributeError as err:
			raise SolrError("Unable to use unknown HTTP method '{0}.".format(method))

		# Everything except the body can be Unicode. The body must be
		# encoded to bytes to work properly on Py3.
		bytes_body = body

		if bytes_body is not None:
			bytes_body = force_bytes(body)

		try:
			resp = requests_method(url, data=bytes_body, headers=headers, files=files,
								   timeout=self.timeout)
		except requests.exceptions.Timeout as err:
			error_message = "Connection to server '%s' timed out: %s"
			self.log.error(error_message, url, err, exc_info=True)
			raise SolrError(error_message % (url, err))
		except requests.exceptions.ConnectionError as err:
			error_message = "Failed to connect to server at '%s', are you sure that URL is correct? Checking it in a browser might help: %s"
			params = (url, err)
			self.log.error(error_message, *params, exc_info=True)
			raise SolrError(error_message % params)
		except HTTPException as err:
			error_message = "Unhandled error: %s %s: %s"
			self.log.error(error_message, method, url, err, exc_info=True)
			raise SolrError(error_message % (method, url, err))

		end_time = time.time()
		self.log.info("Finished '%s' (%s) with body '%s' in %0.3f seconds, with status %s",
					  url, method, log_body[:10], end_time - start_time, resp.status_code)

		if int(resp.status_code) != 200:
			error_message = "Solr responded with an error (HTTP %s): %s"
			solr_message = self._extract_error(resp)
			self.log.error(error_message, resp.status_code, solr_message,
						   extra={'data': {'headers': resp.headers,
										   'response': resp.content,
										   'request_body': bytes_body,
										   'request_headers': headers}})
			raise SolrError(error_message % (resp.status_code, solr_message))

		return force_unicode(resp.content)

	def _select(self, params, handler=None):
		"""
		:param params:
		:param handler: defaults to self.search_handler (fallback to 'select')
		:return:
		"""
		# specify json encoding of results
		params['wt'] = 'json'
		custom_handler = handler or self.search_handler
		handler = 'select'
		if custom_handler:
			if self.use_qt_param:
				params['qt'] = custom_handler
			else:
				handler = custom_handler

		params_encoded = safe_urlencode(params, True)

		if len(params_encoded) < 1024:
			# Typical case.
			path = '%s/?%s' % (handler, params_encoded)
			return self._send_request('get', path)
		else:
			# Handles very long queries by submitting as a POST.
			path = '%s/' % handler
			headers = {
				'Content-type': 'application/x-www-form-urlencoded; charset=utf-8',
			}
			return self._send_request('post', path, body=params_encoded, headers=headers)

	def _mlt(self, params, handler='mlt'):
		return self._select(params, handler)

	def _tv(self, params, handler='tvrh'):
		return self._select(params, handler)

	def _suggest_terms(self, params, handler='terms'):
		return self._select(params, handler)

	def _update(self, message, clean_ctrl_chars=True, commit=True, softCommit=False, waitFlush=None, waitSearcher=None,
				overwrite=None, handler='update'):
		"""
		Posts the given xml message to http://<self.url>/update and
		returns the result.

		Passing `clean_ctrl_chars` as False will prevent the message from being cleaned
		of control characters (default True). This is done by default because
		these characters would cause Solr to fail to parse the XML. Only pass
		False if you're positive your data is clean.
		"""

		# Per http://wiki.apache.org/solr/UpdateXmlMessages, we can append a
		# ``commit=true`` to the URL and have the commit happen without a
		# second request.
		query_vars = []

		path_handler = handler
		if self.use_qt_param:
			path_handler = 'select'
			query_vars.append('qt=%s' % safe_urlencode(handler, True))

		path = '%s/' % path_handler

		if commit is not None:
			query_vars.append('commit=%s' % str(bool(commit)).lower())
		elif softCommit is not None:
			query_vars.append('softCommit=%s' % str(bool(softCommit)).lower())

		if waitFlush is not None:
			query_vars.append('waitFlush=%s' % str(bool(waitFlush)).lower())

		if overwrite is not None:
			query_vars.append('overwrite=%s' % str(bool(overwrite)).lower())

		if waitSearcher is not None:
			query_vars.append('waitSearcher=%s' % str(bool(waitSearcher)).lower())

		if query_vars:
			path = '%s?%s' % (path, '&'.join(query_vars))

		# Clean the message of ctrl characters.
		if clean_ctrl_chars:
			message = sanitize(message)		

		return self._send_request('post', path, message, {'Content-type': 'text/xml; charset=utf-8'})

	def _extract_error(self, resp):
		"""
		Extract the actual error message from a solr response.
		"""
		reason = resp.headers.get('reason', None)
		full_response = None

		if reason is None:
			try:
				# if response is in json format
				reason = resp.json()['error']['msg']
			except KeyError:
				# if json response has unexpected structure
				full_response = resp.content
			except ValueError:
				# otherwise we assume it's html
				reason, full_html = self._scrape_response(resp.headers, resp.content)
				full_response = unescape_html(full_html)

		msg = "[Reason: %s]" % reason

		if reason is None:
			msg += "\n%s" % full_response

		return msg

	def _scrape_response(self, headers, response):
		"""
		Scrape the html response.
		"""
		# identify the responding server
		server_type = None
		server_string = headers.get('server', '')

		if server_string and 'jetty' in server_string.lower():
			server_type = 'jetty'

		if server_string and 'coyote' in server_string.lower():
			server_type = 'tomcat'

		reason = None
		full_html = ''
		dom_tree = None

		# In Python3, response can be made of bytes
		if IS_PY3 and hasattr(response, 'decode'):
			response = response.decode()
		if response.startswith('<?xml'):
			# Try a strict XML parse
			try:
				soup = ElementTree.fromstring(response)

				reason_node = soup.find('lst[@name="error"]/str[@name="msg"]')
				tb_node = soup.find('lst[@name="error"]/str[@name="trace"]')
				if reason_node is not None:
					full_html = reason = reason_node.text.strip()
				if tb_node is not None:
					full_html = tb_node.text.strip()
					if reason is None:
						reason = full_html

				# Since we had a precise match, we'll return the results now:
				if reason and full_html:
					return reason, full_html
			except ElementTree.ParseError:
				# XML parsing error, so we'll let the more liberal code handle it.
				pass

		if server_type == 'tomcat':
			# Tomcat doesn't produce a valid XML response or consistent HTML:
			m = re.search(r'<(h1)[^>]*>\s*(.+?)\s*</\1>', response, re.IGNORECASE)
			if m:
				reason = m.group(2)
			else:
				full_html = "%s" % response
		else:
			# Let's assume others do produce a valid XML response
			try:
				dom_tree = ElementTree.fromstring(response)
				reason_node = None

				# html page might be different for every server
				if server_type == 'jetty':
					reason_node = dom_tree.find('body/pre')
				else:
					reason_node = dom_tree.find('head/title')

				if reason_node is not None:
					reason = reason_node.text

				if reason is None:
					full_html = ElementTree.tostring(dom_tree)
			except SyntaxError as err:
				LOG.warning('Unable to extract error message from invalid XML: %s', err,
							extra={'data': {'response': response}})
				full_html = "%s" % response

		full_html = force_unicode(full_html)
		full_html = full_html.replace('\n', '')
		full_html = full_html.replace('\r', '')
		full_html = full_html.replace('<br/>', '')
		full_html = full_html.replace('<br />', '')
		full_html = full_html.strip()
		return reason, full_html

	# Conversion #############################################################

	def _from_python(self, value):
		"""
		Converts python values to a form suitable for insertion into the xml
		we send to solr.
		"""
		if hasattr(value, 'strftime'):
			if hasattr(value, 'hour'):
				value = "%sZ" % value.isoformat()
			else:
				value = "%sT00:00:00Z" % value.isoformat()
		elif isinstance(value, bool):
			if value:
				value = 'true'
			else:
				value = 'false'
		else:
			if IS_PY3:
				# Python 3.X
				if isinstance(value, bytes):
					value = str(value, errors='replace')
			else:
				# Python 2.X
				if isinstance(value, str):
					value = unicode(value, errors='replace')

			value = "{0}".format(value)

		return clean_xml_string(value)

	def _to_python(self, value):
		"""
		Converts values from Solr to native Python values.
		"""
		if isinstance(value, (int, float, long, complex)):
			return value

		if isinstance(value, (list, tuple)):
			value = value[0]

		if value == 'true':
			return True
		elif value == 'false':
			return False

		is_string = False

		if IS_PY3:
			if isinstance(value, bytes):
				value = force_unicode(value)

			if isinstance(value, str):
				is_string = True
		else:
			if isinstance(value, str):
				value = force_unicode(value)

			if isinstance(value, basestring):
				is_string = True

		if is_string:
			possible_datetime = DATETIME_REGEX.search(value)

			if possible_datetime:
				date_values = possible_datetime.groupdict()

				for dk, dv in date_values.items():
					date_values[dk] = int(dv)

				return datetime.datetime(date_values['year'], date_values['month'], date_values['day'], date_values['hour'], date_values['minute'], date_values['second'])

		try:
			# This is slightly gross but it's hard to tell otherwise what the
			# string's original type might have been.
			return ast.literal_eval(value)
		except (ValueError, SyntaxError):
			# If it fails, continue on.
			pass

		return value

	def _is_null_value(self, value):
		"""
		Check if a given value is ``null``.

		Criteria for this is based on values that shouldn't be included
		in the Solr ``add`` request at all.
		"""
		if value is None:
			return True

		if IS_PY3:
			# Python 3.X
			if isinstance(value, str) and len(value) == 0:
				return True
		else:
			# Python 2.X
			if isinstance(value, basestring) and len(value) == 0:
				return True

		# TODO: This should probably be removed when solved in core Solr level?
		return False

	# API Methods ############################################################

	def search(self, q, search_handler=None, **kwargs):
		"""
		Performs a search and returns the results.

		Requires a ``q`` for a string version of the query to run.

		Optionally accepts ``**kwargs`` for additional options to be passed
		through the Solr URL.

		Returns ``self.results_cls`` class object (defaults to
		``pysolr.Results``)
=======
    """
    The main object for working with Solr.

    Optionally accepts ``decoder`` for an alternate JSON decoder instance.
    Default is ``json.JSONDecoder()``.

    Optionally accepts ``timeout`` for wait seconds until giving up on a
    request. Default is ``60`` seconds.

    Optionally accepts ``results_cls`` that specifies class of results object
    returned by ``.search()`` and ``.more_like_this()`` methods.
    Default is ``pysolr.Results``.

    Usage::

        solr = pysolr.Solr('http://localhost:8983/solr')
        # With a 10 second timeout.
        solr = pysolr.Solr('http://localhost:8983/solr', timeout=10)

        # with a dict as a default results class instead of pysolr.Results
        solr = pysolr.Solr('http://localhost:8983/solr', results_cls=dict)

    """
    def __init__(self, url, decoder=None, timeout=60, results_cls=Results, search_handler='select', use_qt_param=False):
        self.decoder = decoder or json.JSONDecoder()
        self.url = url
        self.timeout = timeout
        self.log = self._get_log()
        self.session = None
        self.results_cls = results_cls
        self.search_handler = search_handler
        self.use_qt_param = use_qt_param

    def get_session(self):
        if self.session is None:
            self.session = requests.Session()
            self.session.stream = False
        return self.session

    def _get_log(self):
        return LOG

    def _create_full_url(self, path=''):
        if len(path):
            return '/'.join([self.url.rstrip('/'), path.lstrip('/')])

        # No path? No problem.
        return self.url

    def _send_request(self, method, path='', body=None, headers=None, files=None):
        url = self._create_full_url(path)
        method = method.lower()
        log_body = body

        if headers is None:
            headers = {}

        if log_body is None:
            log_body = ''
        elif not isinstance(log_body, str):
            log_body = repr(body)

        self.log.debug("Starting request to '%s' (%s) with body '%s'...",
                       url, method, log_body[:10])
        start_time = time.time()

        session = self.get_session()

        try:
            requests_method = getattr(session, method)
        except AttributeError as err:
            raise SolrError("Unable to use unknown HTTP method '{0}.".format(method))

        # Everything except the body can be Unicode. The body must be
        # encoded to bytes to work properly on Py3.
        bytes_body = body

        if bytes_body is not None:
            bytes_body = force_bytes(body)

        try:
            resp = requests_method(url, data=bytes_body, headers=headers, files=files,
                                   timeout=self.timeout)
        except requests.exceptions.Timeout as err:
            error_message = "Connection to server '%s' timed out: %s"
            self.log.error(error_message, url, err, exc_info=True)
            raise SolrError(error_message % (url, err))
        except requests.exceptions.ConnectionError as err:
            error_message = "Failed to connect to server at '%s', are you sure that URL is correct? Checking it in a browser might help: %s"
            params = (url, err)
            self.log.error(error_message, *params, exc_info=True)
            raise SolrError(error_message % params)
        except HTTPException as err:
            error_message = "Unhandled error: %s %s: %s"
            self.log.error(error_message, method, url, err, exc_info=True)
            raise SolrError(error_message % (method, url, err))

        end_time = time.time()
        self.log.info("Finished '%s' (%s) with body '%s' in %0.3f seconds, with status %s",
                      url, method, log_body[:10], end_time - start_time, resp.status_code)

        if int(resp.status_code) != 200:
            error_message = "Solr responded with an error (HTTP %s): %s"
            solr_message = self._extract_error(resp)
            self.log.error(error_message, resp.status_code, solr_message,
                           extra={'data': {'headers': resp.headers,
                                           'response': resp.content,
                                           'request_body': bytes_body,
                                           'request_headers': headers}})
            raise SolrError(error_message % (resp.status_code, solr_message))

        return force_unicode(resp.content)

    def _select(self, params, handler=None):
        """
        :param params:
        :param handler: defaults to self.search_handler (fallback to 'select')
        :return:
        """
        # specify json encoding of results
        params['wt'] = 'json'
        custom_handler = handler or self.search_handler
        handler = 'select'
        if custom_handler:
            if self.use_qt_param:
                params['qt'] = custom_handler
            else:
                handler = custom_handler

        params_encoded = safe_urlencode(params, True)

        if len(params_encoded) < 1024:
            # Typical case.
            path = '%s/?%s' % (handler, params_encoded)
            return self._send_request('get', path)
        else:
            # Handles very long queries by submitting as a POST.
            path = '%s/' % handler
            headers = {
                'Content-type': 'application/x-www-form-urlencoded; charset=utf-8',
            }
            return self._send_request('post', path, body=params_encoded, headers=headers)

    def _mlt(self, params, handler='mlt'):
        return self._select(params, handler)

    def _suggest_terms(self, params, handler='terms'):
        return self._select(params, handler)

    def _update(self, message, clean_ctrl_chars=True, commit=True, softCommit=False, waitFlush=None, waitSearcher=None,
                overwrite=None, handler='update'):
        """
        Posts the given xml message to http://<self.url>/update and
        returns the result.

        Passing `clean_ctrl_chars` as False will prevent the message from being cleaned
        of control characters (default True). This is done by default because
        these characters would cause Solr to fail to parse the XML. Only pass
        False if you're positive your data is clean.
        """

        # Per http://wiki.apache.org/solr/UpdateXmlMessages, we can append a
        # ``commit=true`` to the URL and have the commit happen without a
        # second request.
        query_vars = []

        path_handler = handler
        if self.use_qt_param:
            path_handler = 'select'
            query_vars.append('qt=%s' % safe_urlencode(handler, True))

        path = '%s/' % path_handler

        if commit is not None:
            query_vars.append('commit=%s' % str(bool(commit)).lower())
        elif softCommit is not None:
            query_vars.append('softCommit=%s' % str(bool(softCommit)).lower())

        if waitFlush is not None:
            query_vars.append('waitFlush=%s' % str(bool(waitFlush)).lower())

        if overwrite is not None:
            query_vars.append('overwrite=%s' % str(bool(overwrite)).lower())

        if waitSearcher is not None:
            query_vars.append('waitSearcher=%s' % str(bool(waitSearcher)).lower())

        if query_vars:
            path = '%s?%s' % (path, '&'.join(query_vars))

        # Clean the message of ctrl characters.
        if clean_ctrl_chars:
            message = sanitize(message)

        return self._send_request('post', path, message, {'Content-type': 'text/xml; charset=utf-8'})

    def _extract_error(self, resp):
        """
        Extract the actual error message from a solr response.
        """
        reason = resp.headers.get('reason', None)
        full_response = None

        if reason is None:
            try:
                # if response is in json format
                reason = resp.json()['error']['msg']
            except KeyError:
                # if json response has unexpected structure
                full_response = resp.content
            except ValueError:
                # otherwise we assume it's html
                reason, full_html = self._scrape_response(resp.headers, resp.content)
                full_response = unescape_html(full_html)

        msg = "[Reason: %s]" % reason

        if reason is None:
            msg += "\n%s" % full_response

        return msg

    def _scrape_response(self, headers, response):
        """
        Scrape the html response.
        """
        # identify the responding server
        server_type = None
        server_string = headers.get('server', '')

        if server_string and 'jetty' in server_string.lower():
            server_type = 'jetty'

        if server_string and 'coyote' in server_string.lower():
            server_type = 'tomcat'

        reason = None
        full_html = ''
        dom_tree = None

        # In Python3, response can be made of bytes
        if IS_PY3 and hasattr(response, 'decode'):
            response = response.decode()
        if response.startswith('<?xml'):
            # Try a strict XML parse
            try:
                soup = ElementTree.fromstring(response)

                reason_node = soup.find('lst[@name="error"]/str[@name="msg"]')
                tb_node = soup.find('lst[@name="error"]/str[@name="trace"]')
                if reason_node is not None:
                    full_html = reason = reason_node.text.strip()
                if tb_node is not None:
                    full_html = tb_node.text.strip()
                    if reason is None:
                        reason = full_html

                # Since we had a precise match, we'll return the results now:
                if reason and full_html:
                    return reason, full_html
            except ElementTree.ParseError:
                # XML parsing error, so we'll let the more liberal code handle it.
                pass

        if server_type == 'tomcat':
            # Tomcat doesn't produce a valid XML response or consistent HTML:
            m = re.search(r'<(h1)[^>]*>\s*(.+?)\s*</\1>', response, re.IGNORECASE)
            if m:
                reason = m.group(2)
            else:
                full_html = "%s" % response
        else:
            # Let's assume others do produce a valid XML response
            try:
                dom_tree = ElementTree.fromstring(response)
                reason_node = None

                # html page might be different for every server
                if server_type == 'jetty':
                    reason_node = dom_tree.find('body/pre')
                else:
                    reason_node = dom_tree.find('head/title')

                if reason_node is not None:
                    reason = reason_node.text

                if reason is None:
                    full_html = ElementTree.tostring(dom_tree)
            except SyntaxError as err:
                LOG.warning('Unable to extract error message from invalid XML: %s', err,
                            extra={'data': {'response': response}})
                full_html = "%s" % response

        full_html = force_unicode(full_html)
        full_html = full_html.replace('\n', '')
        full_html = full_html.replace('\r', '')
        full_html = full_html.replace('<br/>', '')
        full_html = full_html.replace('<br />', '')
        full_html = full_html.strip()
        return reason, full_html

    # Conversion #############################################################

    def _from_python(self, value):
        """
        Converts python values to a form suitable for insertion into the xml
        we send to solr.
        """
        if hasattr(value, 'strftime'):
            if hasattr(value, 'hour'):
                offset = value.utcoffset()
                if offset:
                    value = value - offset
                value = value.replace(tzinfo=None).isoformat() + 'Z'
            else:
                value = "%sT00:00:00Z" % value.isoformat()
        elif isinstance(value, bool):
            if value:
                value = 'true'
            else:
                value = 'false'
        else:
            if IS_PY3:
                # Python 3.X
                if isinstance(value, bytes):
                    value = str(value, errors='replace')
            else:
                # Python 2.X
                if isinstance(value, str):
                    value = unicode(value, errors='replace')

            value = "{0}".format(value)

        return clean_xml_string(value)

    def _to_python(self, value):
        """
        Converts values from Solr to native Python values.
        """
        if isinstance(value, (int, float, long, complex)):
            return value

        if isinstance(value, (list, tuple)):
            value = value[0]

        if value == 'true':
            return True
        elif value == 'false':
            return False

        is_string = False

        if IS_PY3:
            if isinstance(value, bytes):
                value = force_unicode(value)

            if isinstance(value, str):
                is_string = True
        else:
            if isinstance(value, str):
                value = force_unicode(value)

            if isinstance(value, basestring):
                is_string = True

        if is_string:
            possible_datetime = DATETIME_REGEX.search(value)

            if possible_datetime:
                date_values = possible_datetime.groupdict()

                for dk, dv in date_values.items():
                    date_values[dk] = int(dv)

                return datetime.datetime(date_values['year'], date_values['month'], date_values['day'], date_values['hour'], date_values['minute'], date_values['second'])

        try:
            # This is slightly gross but it's hard to tell otherwise what the
            # string's original type might have been.
            return ast.literal_eval(value)
        except (ValueError, SyntaxError):
            # If it fails, continue on.
            pass

        return value

    def _is_null_value(self, value):
        """
        Check if a given value is ``null``.

        Criteria for this is based on values that shouldn't be included
        in the Solr ``add`` request at all.
        """
        if value is None:
            return True

        if IS_PY3:
            # Python 3.X
            if isinstance(value, str) and len(value) == 0:
                return True
        else:
            # Python 2.X
            if isinstance(value, basestring) and len(value) == 0:
                return True

        # TODO: This should probably be removed when solved in core Solr level?
        return False

    # API Methods ############################################################

    def search(self, q, search_handler=None, **kwargs):
        """
        Performs a search and returns the results.

        Requires a ``q`` for a string version of the query to run.

        Optionally accepts ``**kwargs`` for additional options to be passed
        through the Solr URL.

        Returns ``self.results_cls`` class object (defaults to
        ``pysolr.Results``)

        Usage::

            # All docs.
            results = solr.search('*:*')

            # Search with highlighting.
            results = solr.search('ponies', **{
                'hl': 'true',
                'hl.fragsize': 10,
            })

        """
        params = {'q': q}
        params.update(kwargs)
        response = self._select(params, handler=search_handler)
        decoded = self.decoder.decode(response)

        self.log.debug(
            "Found '%s' search results.",
            # cover both cases: there is no response key or value is None
            (decoded.get('response', {}) or {}).get('numFound', 0)
        )
        return self.results_cls(decoded)

    def more_like_this(self, q, mltfl, handler='mlt', **kwargs):
        """
        Finds and returns results similar to the provided query.
>>>>>>> b8c68d65

		Usage::

			# All docs.
			results = solr.search('*:*')

			# Search with highlighting.
			results = solr.search('ponies', **{
				'hl': 'true',
				'hl.fragsize': 10,
			})

		"""
		params = {'q': q}
		params.update(kwargs)
		response = self._select(params, handler=search_handler)
		decoded = self.decoder.decode(response)

		self.log.debug(
			"Found '%s' search results.",
			# cover both cases: there is no response key or value is None
			(decoded.get('response', {}) or {}).get('numFound', 0)
		)
		return self.results_cls(decoded)

	def more_like_this(self, q, mltfl, handler='mlt', **kwargs):
		"""
		Finds and returns results similar to the provided query.

		Returns ``self.results_cls`` class object (defaults to
		``pysolr.Results``)

		Requires Solr 1.3+.

		Usage::

			similar = solr.more_like_this('id:doc_234', 'text')

		"""
		params = {
			'q': q,
			'mlt.fl': mltfl,
		}
		params.update(kwargs)
		response = self._mlt(params, handler=handler)
		decoded = self.decoder.decode(response)

		self.log.debug(
			"Found '%s' MLT results.",
			# cover both cases: there is no response key or value is None
			(decoded.get('response', {}) or {}).get('numFound', 0)
		)
		return self.results_cls(decoded)

	def term_vectors(self, q, tvfl, handler='tvrh', tv_parameters=None, **kwargs):
		"""
		Finds and returns term vectors for document collection result of the provided query.
		parameters contains the list of term vectors relater values to extract

		Returns ``self.results_cls`` class object (defaults to
		``pysolr.Results``)

		Requires Solr 1.3+.

		Usage::

			similar = solr.term_verctors('*:*', 'text')

		"""
		params = {
			'q': q,
			'tv.fl': tvfl,
		}

		tv_params = {}

		for param in tv_parameters:
			tv_params["tv.%s" % param] = "true"

		params.update(tv_params)
		params.update(kwargs)

		response = self._mlt(params, handler=handler)
		decoded = self.decoder.decode(response)

		self.log.debug(
			"Found '%s' TV results.",
			# cover both cases: there is no response key or value is None
			(decoded.get('response', {}) or {}).get('numFound', 0)
		)
		return self.results_cls(decoded)

	def suggest_terms(self, fields, prefix, handler='terms', **kwargs):
		"""
		Accepts a list of field names and a prefix

		Returns a dictionary keyed on field name containing a list of
		``(term, count)`` pairs

		Requires Solr 1.4+.
		"""
		params = {
			'terms.fl': fields,
			'terms.prefix': prefix,
		}
		params.update(kwargs)
		response = self._suggest_terms(params, handler=handler)
		result = self.decoder.decode(response)
		terms = result.get("terms", {})
		res = {}

		# in Solr 1.x the value of terms is a flat list:
		#   ["field_name", ["dance",23,"dancers",10,"dancing",8,"dancer",6]]
		#
		# in Solr 3.x the value of terms is a dict:
		#   {"field_name": ["dance",23,"dancers",10,"dancing",8,"dancer",6]}
		if isinstance(terms, (list, tuple)):
			terms = dict(zip(terms[0::2], terms[1::2]))

		for field, values in terms.items():
			tmp = list()

			while values:
				tmp.append((values.pop(0), values.pop(0)))

			res[field] = tmp

		self.log.debug("Found '%d' Term suggestions results.", sum(len(j) for i, j in res.items()))
		return res

	def _build_doc(self, doc, boost=None, fieldUpdates=None):
		doc_elem = ElementTree.Element('doc')

		for key, value in doc.items():
			if key == NESTED_DOC_KEY:
				for child in value:
					doc_elem.append(self._build_doc(child, boost, fieldUpdates))
				continue

			if key == 'boost':
				doc_elem.set('boost', force_unicode(value))
				continue

			# To avoid multiple code-paths we'd like to treat all of our values as iterables:
			if isinstance(value, (list, tuple)):
				values = value
			else:
				values = (value, )

			for bit in values:
				if self._is_null_value(bit):
					continue

				attrs = {'name': key}

				if fieldUpdates and key in fieldUpdates:
					attrs['update'] = fieldUpdates[key]

				if boost and key in boost:
					attrs['boost'] = force_unicode(boost[key])

				field = ElementTree.Element('field', **attrs)
				field.text = self._from_python(bit)

				doc_elem.append(field)

		return doc_elem

	def add(self, docs, boost=None, fieldUpdates=None, commit=True, softCommit=False, commitWithin=None, waitFlush=None,
			waitSearcher=None, overwrite=None, handler='update'):
		"""
		Adds or updates documents.

		Requires ``docs``, which is a list of dictionaries. Each key is the
		field name and each value is the value to index.

		Optionally accepts ``commit``. Default is ``True``.

		Optionally accepts ``softCommit``. Default is ``False``.

		Optionally accepts ``boost``. Default is ``None``.

		Optionally accepts ``fieldUpdates``. Default is ``None``.

		Optionally accepts ``commitWithin``. Default is ``None``.

		Optionally accepts ``waitFlush``. Default is ``None``.

		Optionally accepts ``waitSearcher``. Default is ``None``.

		Optionally accepts ``overwrite``. Default is ``None``.

		Usage::

			solr.add([
				{
					"id": "doc_1",
					"title": "A test document",
				},
				{
					"id": "doc_2",
					"title": "The Banana: Tasty or Dangerous?",
				},
			])
		"""
		start_time = time.time()
		self.log.debug("Starting to build add request...")
		message = ElementTree.Element('add')

		if commitWithin:
			message.set('commitWithin', commitWithin)

		for doc in docs:
			el = self._build_doc(doc, boost=boost, fieldUpdates=fieldUpdates)
			message.append(el)

		# This returns a bytestring. Ugh.
		m = ElementTree.tostring(message, encoding='utf-8')
		# Convert back to Unicode please.
		m = force_unicode(m)

		end_time = time.time()
		self.log.debug("Built add request of %s docs in %0.2f seconds.", len(message), end_time - start_time)
		return self._update(m, commit=commit, softCommit=softCommit, waitFlush=waitFlush, waitSearcher=waitSearcher,
							overwrite=overwrite, handler=handler)

	def delete(self, id=None, q=None, commit=True, waitFlush=None, waitSearcher=None, handler='update'):
		"""
		Deletes documents.

		Requires *either* ``id`` or ``query``. ``id`` is if you know the
		specific document id to remove. ``query`` is a Lucene-style query
		indicating a collection of documents to delete.

		Optionally accepts ``commit``. Default is ``True``.

		Optionally accepts ``waitFlush``. Default is ``None``.

		Optionally accepts ``waitSearcher``. Default is ``None``.

		Usage::

			solr.delete(id='doc_12')
			solr.delete(q='*:*')

		"""
		if id is None and q is None:
			raise ValueError('You must specify "id" or "q".')
		elif id is not None and q is not None:
			raise ValueError('You many only specify "id" OR "q", not both.')
		elif id is not None:
			m = '<delete><id>%s</id></delete>' % id
		elif q is not None:
			m = '<delete><query>%s</query></delete>' % q

		return self._update(m, commit=commit, waitFlush=waitFlush, waitSearcher=waitSearcher, handler=handler)

	def commit(self, softCommit=False, waitFlush=None, waitSearcher=None, expungeDeletes=None, handler='update'):
		"""
		Forces Solr to write the index data to disk.

		Optionally accepts ``expungeDeletes``. Default is ``None``.

		Optionally accepts ``waitFlush``. Default is ``None``.

		Optionally accepts ``waitSearcher``. Default is ``None``.

		Optionally accepts ``softCommit``. Default is ``False``.

		Usage::

			solr.commit()

		"""
		if expungeDeletes is not None:
			msg = '<commit expungeDeletes="%s" />' % str(bool(expungeDeletes)).lower()
		else:
			msg = '<commit />'

		return self._update(msg, softCommit=softCommit, waitFlush=waitFlush, waitSearcher=waitSearcher, handler=handler)

	def optimize(self, commit=True, waitFlush=None, waitSearcher=None, maxSegments=None, handler='update'):
		"""
		Tells Solr to streamline the number of segments used, essentially a
		defragmentation operation.

		Optionally accepts ``maxSegments``. Default is ``None``.

		Optionally accepts ``waitFlush``. Default is ``None``.

		Optionally accepts ``waitSearcher``. Default is ``None``.

		Usage::

			solr.optimize()

		"""
		if maxSegments:
			msg = '<optimize maxSegments="%d" />' % maxSegments
		else:
			msg = '<optimize />'

		return self._update(msg, commit=commit, waitFlush=waitFlush, waitSearcher=waitSearcher, handler=handler)

	def extract(self, file_obj, extractOnly=True, handler='update/extract', **kwargs):
		"""
		POSTs a file to the Solr ExtractingRequestHandler so rich content can
		be processed using Apache Tika. See the Solr wiki for details:

			http://wiki.apache.org/solr/ExtractingRequestHandler

		The ExtractingRequestHandler has a very simple model: it extracts
		contents and metadata from the uploaded file and inserts it directly
		into the index. This is rarely useful as it allows no way to store
		additional data or otherwise customize the record. Instead, by default
		we'll use the extract-only mode to extract the data without indexing it
		so the caller has the opportunity to process it as appropriate; call
		with ``extractOnly=False`` if you want to insert with no additional
		processing.

		Returns None if metadata cannot be extracted; otherwise returns a
		dictionary containing at least two keys:

			:contents:
						Extracted full-text content, if applicable
			:metadata:
						key:value pairs of text strings
		"""
		if not hasattr(file_obj, "name"):
			raise ValueError("extract() requires file-like objects which have a defined name property")

		params = {
			"extractOnly": "true" if extractOnly else "false",
			"lowernames": "true",
			"wt": "json",
		}
		params.update(kwargs)

		try:
			# We'll provide the file using its true name as Tika may use that
			# as a file type hint:
			resp = self._send_request('post', handler,
									  body=params,
									  files={'file': (file_obj.name, file_obj)})
		except (IOError, SolrError) as err:
			self.log.error("Failed to extract document metadata: %s", err,
						   exc_info=True)
			raise

		try:
			data = json.loads(resp)
		except ValueError as err:
			self.log.error("Failed to load JSON response: %s", err,
						   exc_info=True)
			raise

		data['contents'] = data.pop(file_obj.name, None)
		data['metadata'] = metadata = {}

		raw_metadata = data.pop("%s_metadata" % file_obj.name, None)

		if raw_metadata:
			# The raw format is somewhat annoying: it's a flat list of
			# alternating keys and value lists
			while raw_metadata:
				metadata[raw_metadata.pop()] = raw_metadata.pop()

		return data


class SolrCoreAdmin(object):
	"""
	Handles core admin operations: see http://wiki.apache.org/solr/CoreAdmin

	Operations offered by Solr are:
	   1. STATUS
	   2. CREATE
	   3. RELOAD
	   4. RENAME
	   5. ALIAS
	   6. SWAP
	   7. UNLOAD
	   8. LOAD (not currently implemented)
	"""
	def __init__(self, url, *args, **kwargs):
		super(SolrCoreAdmin, self).__init__(*args, **kwargs)
		self.url = url

	def _get_url(self, url, params={}, headers={}):
		resp = requests.get(url, data=safe_urlencode(params), headers=headers)
		return force_unicode(resp.content)

	def status(self, core=None):
		"""http://wiki.apache.org/solr/CoreAdmin#head-9be76f5a459882c5c093a7a1456e98bea7723953"""
		params = {
			'action': 'STATUS',
		}

		if core is not None:
			params.update(core=core)

		return self._get_url(self.url, params=params)

	def create(self, name, instance_dir=None, config='solrconfig.xml', schema='schema.xml'):
		"""http://wiki.apache.org/solr/CoreAdmin#head-7ca1b98a9df8b8ca0dcfbfc49940ed5ac98c4a08"""
		params = {
			'action': 'CREATE',
			'name': name,
			'config': config,
			'schema': schema,
		}

		if instance_dir is None:
			params.update(instanceDir=name)
		else:
			params.update(instanceDir=instance_dir)

		return self._get_url(self.url, params=params)

	def reload(self, core):
		"""http://wiki.apache.org/solr/CoreAdmin#head-3f125034c6a64611779442539812067b8b430930"""
		params = {
			'action': 'RELOAD',
			'core': core,
		}
		return self._get_url(self.url, params=params)

	def rename(self, core, other):
		"""http://wiki.apache.org/solr/CoreAdmin#head-9473bee1abed39e8583ba45ef993bebb468e3afe"""
		params = {
			'action': 'RENAME',
			'core': core,
			'other': other,
		}
		return self._get_url(self.url, params=params)

	def swap(self, core, other):
		"""http://wiki.apache.org/solr/CoreAdmin#head-928b872300f1b66748c85cebb12a59bb574e501b"""
		params = {
			'action': 'SWAP',
			'core': core,
			'other': other,
		}
		return self._get_url(self.url, params=params)

	def unload(self, core):
		"""http://wiki.apache.org/solr/CoreAdmin#head-f5055a885932e2c25096a8856de840b06764d143"""
		params = {
			'action': 'UNLOAD',
			'core': core,
		}
		return self._get_url(self.url, params=params)

	def load(self, core):
		raise NotImplementedError('Solr 1.4 and below do not support this operation.')


# Using two-tuples to preserve order.
REPLACEMENTS = (
	# Nuke nasty control characters.
	(b'\x00', b''),  # Start of heading
	(b'\x01', b''),  # Start of heading
	(b'\x02', b''),  # Start of text
	(b'\x03', b''),  # End of text
	(b'\x04', b''),  # End of transmission
	(b'\x05', b''),  # Enquiry
	(b'\x06', b''),  # Acknowledge
	(b'\x07', b''),  # Ring terminal bell
	(b'\x08', b''),  # Backspace
	(b'\x0b', b''),  # Vertical tab
	(b'\x0c', b''),  # Form feed
	(b'\x0e', b''),  # Shift out
	(b'\x0f', b''),  # Shift in
	(b'\x10', b''),  # Data link escape
	(b'\x11', b''),  # Device control 1
	(b'\x12', b''),  # Device control 2
	(b'\x13', b''),  # Device control 3
	(b'\x14', b''),  # Device control 4
	(b'\x15', b''),  # Negative acknowledge
	(b'\x16', b''),  # Synchronous idle
	(b'\x17', b''),  # End of transmission block
	(b'\x18', b''),  # Cancel
	(b'\x19', b''),  # End of medium
	(b'\x1a', b''),  # Substitute character
	(b'\x1b', b''),  # Escape
	(b'\x1c', b''),  # File separator
	(b'\x1d', b''),  # Group separator
	(b'\x1e', b''),  # Record separator
	(b'\x1f', b''),  # Unit separator
)


def sanitize(data):
	fixed_string = force_bytes(data)

	for bad, good in REPLACEMENTS:
		fixed_string = fixed_string.replace(bad, good)

	return force_unicode(fixed_string)


class SolrCloud(Solr):

	def __init__(self, zookeeper, collection, decoder=None, timeout=60, retry_timeout=0.2, *args, **kwargs):
		url = zookeeper.getRandomURL(collection)

		super(SolrCloud, self).__init__(url, decoder=decoder, timeout=timeout, *args, **kwargs)

		self.zookeeper = zookeeper
		self.collection = collection
		self.retry_timeout = retry_timeout

	def _randomized_request(self, method, path, body, headers, files):
		self.url = self.zookeeper.getRandomURL(self.collection)
		LOG.debug('Using random URL: %s', self.url)
		return Solr._send_request(self, method, path, body, headers, files)

	def _send_request(self, method, path='', body=None, headers=None, files=None):
		# FIXME: this needs to have a maximum retry counter rather than waiting endlessly
		try:
			return self._randomized_request(method, path, body, headers, files)
		except requests.exceptions.RequestException:
			LOG.warning('RequestException, retrying after %fs', self.retry_timeout, exc_info=True)
			time.sleep(self.retry_timeout)  # give zookeeper time to notice
			return self._randomized_request(method, path, body, headers, files)
		except SolrError:
			LOG.warning('SolrException, retrying after %fs', self.retry_timeout, exc_info=True)
			time.sleep(self.retry_timeout)  # give zookeeper time to notice
			return self._randomized_request(method, path, body, headers, files)

	def _update(self, *args, **kwargs):
		self.url = self.zookeeper.getLeaderURL(self.collection)
		LOG.debug('Using random leader URL: %s', self.url)
		return Solr._update(self, *args, **kwargs)


class ZooKeeper(object):
	# Constants used by the REST API:
	LIVE_NODES_ZKNODE = '/live_nodes'
	ALIASES = '/aliases.json'
	CLUSTER_STATE = '/clusterstate.json'
	SHARDS = 'shards'
	REPLICAS = 'replicas'
	STATE = 'state'
	ACTIVE = 'active'
	LEADER = 'leader'
	BASE_URL = 'base_url'
	TRUE = 'true'
	FALSE = 'false'
	COLLECTION = 'collection'

	def __init__(self, zkServerAddress, timeout=15, max_retries=-1, kazoo_client=None):
		if KazooClient is None:
			logging.error('ZooKeeper requires the `kazoo` library to be installed')
			raise RuntimeError

		self.collections = {}
		self.liveNodes = {}
		self.aliases = {}
		self.state = None

		if kazoo_client is None:
			self.zk = KazooClient(zkServerAddress, read_only=True, timeout=timeout,
								  command_retry={'max_tries': max_retries},
								  connection_retry={'max_tries': max_retries})
		else:
			self.zk = kazoo_client

		self.zk.start()

		def connectionListener(state):
			if state == KazooState.LOST:
				self.state = state
			elif state == KazooState.SUSPENDED:
				self.state = state
		self.zk.add_listener(connectionListener)

		@self.zk.DataWatch(ZooKeeper.CLUSTER_STATE)
		def watchClusterState(data, *args, **kwargs):
			if not data:
				LOG.warning("No cluster state available: no collections defined?")
			else:
				self.collections = json.loads(data.decode('utf-8'))
				LOG.info('Updated collections: %s', self.collections)

		@self.zk.ChildrenWatch(ZooKeeper.LIVE_NODES_ZKNODE)
		def watchLiveNodes(children):
			self.liveNodes = children
			LOG.info("Updated live nodes: %s", children)

		@self.zk.DataWatch(ZooKeeper.ALIASES)
		def watchAliases(data, stat):
			if data:
				json_data = json.loads(data.decode('utf-8'))
				if ZooKeeper.COLLECTION in json_data:
					self.aliases = json_data[ZooKeeper.COLLECTION]
				else:
					LOG.warning('Expected to find %s in alias update %s',
								ZooKeeper.COLLECTION, json_data.keys())
			else:
				self.aliases = None
			LOG.info("Updated aliases: %s", self.aliases)

	def getHosts(self, collname, only_leader=False, seen_aliases=None):
		if self.aliases and collname in self.aliases:
			return self.getAliasHosts(collname, only_leader, seen_aliases)

		hosts = []
		if collname not in self.collections:
			raise SolrError("Unknown collection: %s", collname)
		collection = self.collections[collname]
		shards = collection[ZooKeeper.SHARDS]
		for shardname in shards.keys():
			shard = shards[shardname]
			if shard[ZooKeeper.STATE] == ZooKeeper.ACTIVE:
				replicas = shard[ZooKeeper.REPLICAS]
				for replicaname in replicas.keys():
					replica = replicas[replicaname]

					if replica[ZooKeeper.STATE] == ZooKeeper.ACTIVE:
						if not only_leader or (replica.get(ZooKeeper.LEADER, None) == ZooKeeper.TRUE):
							base_url = replica[ZooKeeper.BASE_URL]
							if base_url not in hosts:
								hosts.append(base_url)
		return hosts

	def getAliasHosts(self, collname, only_leader, seen_aliases):
		if seen_aliases:
			if collname in seen_aliases:
				LOG.warn("%s in circular alias definition - ignored", collname)
				return []
		else:
			seen_aliases = []
		seen_aliases.append(collname)
		collections = self.aliases[collname].split(",")
		hosts = []
		for collection in collections:
			for host in self.getHosts(collection, only_leader, seen_aliases):
				if host not in hosts:
					hosts.append(host)
		return hosts

	def getRandomURL(self, collname, only_leader=False):
		hosts = self.getHosts(collname, only_leader=only_leader)
		if not hosts:
			raise SolrError('ZooKeeper returned no active shards!')
		return '%s/%s' % (random.choice(hosts), collname)

	def getLeaderURL(self, collname):
		return self.getRandomURL(collname, only_leader=True)<|MERGE_RESOLUTION|>--- conflicted
+++ resolved
@@ -13,44 +13,44 @@
 import requests
 
 try:
-	from kazoo.client import KazooClient, KazooState
+    from kazoo.client import KazooClient, KazooState
 except ImportError:
-	KazooClient = KazooState = None
+    KazooClient = KazooState = None
 
 try:
-	# Prefer simplejson, if installed.
-	import simplejson as json
+    # Prefer simplejson, if installed.
+    import simplejson as json
 except ImportError:
-	import json
+    import json
 
 try:
-	# Python 3.X
-	from urllib.parse import urlencode
+    # Python 3.X
+    from urllib.parse import urlencode
 except ImportError:
-	# Python 2.X
-	from urllib import urlencode
+    # Python 2.X
+    from urllib import urlencode
 
 try:
-	# Python 3.X
-	import html.entities as htmlentities
+    # Python 3.X
+    import html.entities as htmlentities
 except ImportError:
-	# Python 2.X
-	import htmlentitydefs as htmlentities
+    # Python 2.X
+    import htmlentitydefs as htmlentities
 
 try:
-	# Python 3.X
-	from http.client import HTTPException
+    # Python 3.X
+    from http.client import HTTPException
 except ImportError:
-	from httplib import HTTPException
+    from httplib import HTTPException
 
 try:
-	# Python 2.X
-	unicode_char = unichr
+    # Python 2.X
+    unicode_char = unichr
 except NameError:
-	# Python 3.X
-	unicode_char = chr
-	# Ugh.
-	long = int
+    # Python 3.X
+    unicode_char = chr
+    # Ugh.
+    long = int
 
 
 __author__ = 'Daniel Lindsley, Joseph Kocherhans, Jacob Kaplan-Moss'
@@ -59,7 +59,7 @@
 
 
 def get_version():
-	return "%s.%s.%s" % __version__[:3]
+    return "%s.%s.%s" % __version__[:3]
 
 
 DATETIME_REGEX = re.compile('^(?P<year>\d{4})-(?P<month>\d{2})-(?P<day>\d{2})T(?P<hour>\d{2}):(?P<minute>\d{2}):(?P<second>\d{2})(\.\d+)?Z$')
@@ -68,8 +68,8 @@
 
 
 class NullHandler(logging.Handler):
-	def emit(self, record):
-		pass
+    def emit(self, record):
+        pass
 
 
 # Add the ``NullHandler`` to avoid logging by default while still allowing
@@ -80,631 +80,207 @@
 
 # For debugging...
 if os.environ.get("DEBUG_PYSOLR", "").lower() in ("true", "1"):
-	LOG.setLevel(logging.DEBUG)
-	stream = logging.StreamHandler()
-	LOG.addHandler(stream)
+    LOG.setLevel(logging.DEBUG)
+    stream = logging.StreamHandler()
+    LOG.addHandler(stream)
 
 
 def is_py3():
-	try:
-		basestring
-		return False
-	except NameError:
-		return True
+    try:
+        basestring
+        return False
+    except NameError:
+        return True
 
 
 IS_PY3 = is_py3()
 
 
 def force_unicode(value):
-	"""
-	Forces a bytestring to become a Unicode string.
-	"""
-	if IS_PY3:
-		# Python 3.X
-		if isinstance(value, bytes):
-			value = value.decode('utf-8', errors='replace')
-		elif not isinstance(value, str):
-			value = str(value)
-	else:
-		# Python 2.X
-		if isinstance(value, str):
-			value = value.decode('utf-8', 'replace')
-		elif not isinstance(value, basestring):
-			value = unicode(value)
-
-	return value
+    """
+    Forces a bytestring to become a Unicode string.
+    """
+    if IS_PY3:
+        # Python 3.X
+        if isinstance(value, bytes):
+            value = value.decode('utf-8', errors='replace')
+        elif not isinstance(value, str):
+            value = str(value)
+    else:
+        # Python 2.X
+        if isinstance(value, str):
+            value = value.decode('utf-8', 'replace')
+        elif not isinstance(value, basestring):
+            value = unicode(value)
+
+    return value
 
 
 def force_bytes(value):
-	"""
-	Forces a Unicode string to become a bytestring.
-	"""
-	if IS_PY3:
-		if isinstance(value, str):
-			value = value.encode('utf-8', 'backslashreplace')
-	else:
-		if isinstance(value, unicode):
-			value = value.encode('utf-8')
-
-	return value
+    """
+    Forces a Unicode string to become a bytestring.
+    """
+    if IS_PY3:
+        if isinstance(value, str):
+            value = value.encode('utf-8', 'backslashreplace')
+    else:
+        if isinstance(value, unicode):
+            value = value.encode('utf-8')
+
+    return value
 
 
 def unescape_html(text):
-	"""
-	Removes HTML or XML character references and entities from a text string.
-
-	@param text The HTML (or XML) source text.
-	@return The plain text, as a Unicode string, if necessary.
-
-	Source: http://effbot.org/zone/re-sub.htm#unescape-html
-	"""
-	def fixup(m):
-		text = m.group(0)
-		if text[:2] == "&#":
-			# character reference
-			try:
-				if text[:3] == "&#x":
-					return unicode_char(int(text[3:-1], 16))
-				else:
-					return unicode_char(int(text[2:-1]))
-			except ValueError:
-				pass
-		else:
-			# named entity
-			try:
-				text = unicode_char(htmlentities.name2codepoint[text[1:-1]])
-			except KeyError:
-				pass
-		return text  # leave as is
-	return re.sub("&#?\w+;", fixup, text)
+    """
+    Removes HTML or XML character references and entities from a text string.
+
+    @param text The HTML (or XML) source text.
+    @return The plain text, as a Unicode string, if necessary.
+
+    Source: http://effbot.org/zone/re-sub.htm#unescape-html
+    """
+    def fixup(m):
+        text = m.group(0)
+        if text[:2] == "&#":
+            # character reference
+            try:
+                if text[:3] == "&#x":
+                    return unicode_char(int(text[3:-1], 16))
+                else:
+                    return unicode_char(int(text[2:-1]))
+            except ValueError:
+                pass
+        else:
+            # named entity
+            try:
+                text = unicode_char(htmlentities.name2codepoint[text[1:-1]])
+            except KeyError:
+                pass
+        return text  # leave as is
+    return re.sub("&#?\w+;", fixup, text)
 
 
 def safe_urlencode(params, doseq=0):
-	"""
-	UTF-8-safe version of safe_urlencode
-
-	The stdlib safe_urlencode prior to Python 3.x chokes on UTF-8 values
-	which can't fail down to ascii.
-	"""
-	if IS_PY3:
-		return urlencode(params, doseq)
-
-	if hasattr(params, "items"):
-		params = params.items()
-
-	new_params = list()
-
-	for k, v in params:
-		k = k.encode("utf-8")
-
-		if isinstance(v, (list, tuple)):
-			new_params.append((k, [force_bytes(i) for i in v]))
-		else:
-			new_params.append((k, force_bytes(v)))
-
-	return urlencode(new_params, doseq)
+    """
+    UTF-8-safe version of safe_urlencode
+
+    The stdlib safe_urlencode prior to Python 3.x chokes on UTF-8 values
+    which can't fail down to ascii.
+    """
+    if IS_PY3:
+        return urlencode(params, doseq)
+
+    if hasattr(params, "items"):
+        params = params.items()
+
+    new_params = list()
+
+    for k, v in params:
+        k = k.encode("utf-8")
+
+        if isinstance(v, (list, tuple)):
+            new_params.append((k, [force_bytes(i) for i in v]))
+        else:
+            new_params.append((k, force_bytes(v)))
+
+    return urlencode(new_params, doseq)
 
 
 def is_valid_xml_char_ordinal(i):
-	"""
-	Defines whether char is valid to use in xml document
-
-	XML standard defines a valid char as::
-
-	Char ::= #x9 | #xA | #xD | [#x20-#xD7FF] | [#xE000-#xFFFD] | [#x10000-#x10FFFF]
-	"""
-	# conditions ordered by presumed frequency
-	return (
-		0x20 <= i <= 0xD7FF
-		or i in (0x9, 0xA, 0xD)
-		or 0xE000 <= i <= 0xFFFD
-		or 0x10000 <= i <= 0x10FFFF
-		)
+    """
+    Defines whether char is valid to use in xml document
+
+    XML standard defines a valid char as::
+
+    Char ::= #x9 | #xA | #xD | [#x20-#xD7FF] | [#xE000-#xFFFD] | [#x10000-#x10FFFF]
+    """
+    # conditions ordered by presumed frequency
+    return (
+        0x20 <= i <= 0xD7FF
+        or i in (0x9, 0xA, 0xD)
+        or 0xE000 <= i <= 0xFFFD
+        or 0x10000 <= i <= 0x10FFFF
+        )
 
 
 def clean_xml_string(s):
-	"""
-	Cleans string from invalid xml chars
-
-	Solution was found there::
-
-	http://stackoverflow.com/questions/8733233/filtering-out-certain-bytes-in-python
-	"""
-	return ''.join(c for c in s if is_valid_xml_char_ordinal(ord(c)))
+    """
+    Cleans string from invalid xml chars
+
+    Solution was found there::
+
+    http://stackoverflow.com/questions/8733233/filtering-out-certain-bytes-in-python
+    """
+    return ''.join(c for c in s if is_valid_xml_char_ordinal(ord(c)))
 
 
 class SolrError(Exception):
-	pass
+    pass
 
 
 class Results(object):
-	"""
-	Default results class for wrapping decoded (from JSON) solr responses.
-
-	Required ``decoded`` argument must be a Solr response dictionary.
-	Individual documents can be retrieved either through ``docs`` attribute
-	or by iterating over results instance.
-
-	Example::
-
-		results = Results({
-			'response': {
-				'docs': [{'id': 1}, {'id': 2}, {'id': 3}],
-				'numFound': 3,
-			}
-		})
-
-		# this:
-		for doc in results:
-			print doc
-
-		# ... is equivalent to:
-		for doc in results.docs:
-			print doc
-
-		# also:
-		list(results) == results.docs
-
-	Note that ``Results`` object does not support indexing and slicing. If you
-	need to retrieve documents by index just use ``docs`` attribute.
-
-	Other common response metadata (debug, highlighting, qtime, etc.) are available as attributes.
-
-	The full response from Solr is provided as the `raw_response` dictionary for use with features which
-	change the response format.
-	"""
-
-	def __init__(self, decoded):
-		self.raw_response = decoded
-
-		# main response part of decoded Solr response
-		response_part = decoded.get('response') or {}
-		self.docs = response_part.get('docs', ())
-		self.hits = response_part.get('numFound', 0)
-
-		# other response metadata
-		self.debug = decoded.get('debug', {})
-		self.highlighting = decoded.get('highlighting', {})
-		self.facets = decoded.get('facet_counts', {})
-		self.spellcheck = decoded.get('spellcheck', {})
-		self.stats = decoded.get('stats', {})
-		self.qtime = decoded.get('responseHeader', {}).get('QTime', None)
-		self.grouped = decoded.get('grouped', {})
-		self.nextCursorMark = decoded.get('nextCursorMark', None)
-		self.termVectors = decoded.get('termVectors', None)
-
-	def __len__(self):
-		return len(self.docs)
-
-	def __iter__(self):
-		return iter(self.docs)
+    """
+    Default results class for wrapping decoded (from JSON) solr responses.
+
+    Required ``decoded`` argument must be a Solr response dictionary.
+    Individual documents can be retrieved either through ``docs`` attribute
+    or by iterating over results instance.
+
+    Example::
+
+        results = Results({
+            'response': {
+                'docs': [{'id': 1}, {'id': 2}, {'id': 3}],
+                'numFound': 3,
+            }
+        })
+
+        # this:
+        for doc in results:
+            print doc
+
+        # ... is equivalent to:
+        for doc in results.docs:
+            print doc
+
+        # also:
+        list(results) == results.docs
+
+    Note that ``Results`` object does not support indexing and slicing. If you
+    need to retrieve documents by index just use ``docs`` attribute.
+
+    Other common response metadata (debug, highlighting, qtime, etc.) are available as attributes.
+
+    The full response from Solr is provided as the `raw_response` dictionary for use with features which
+    change the response format.
+    """
+
+    def __init__(self, decoded):
+        self.raw_response = decoded
+
+        # main response part of decoded Solr response
+        response_part = decoded.get('response') or {}
+        self.docs = response_part.get('docs', ())
+        self.hits = response_part.get('numFound', 0)
+
+        # other response metadata
+        self.debug = decoded.get('debug', {})
+        self.highlighting = decoded.get('highlighting', {})
+        self.facets = decoded.get('facet_counts', {})
+        self.spellcheck = decoded.get('spellcheck', {})
+        self.stats = decoded.get('stats', {})
+        self.qtime = decoded.get('responseHeader', {}).get('QTime', None)
+        self.grouped = decoded.get('grouped', {})
+        self.nextCursorMark = decoded.get('nextCursorMark', None)
+
+    def __len__(self):
+        return len(self.docs)
+
+    def __iter__(self):
+        return iter(self.docs)
 
 
 class Solr(object):
-<<<<<<< HEAD
-	"""
-	The main object for working with Solr.
-
-	Optionally accepts ``decoder`` for an alternate JSON decoder instance.
-	Default is ``json.JSONDecoder()``.
-
-	Optionally accepts ``timeout`` for wait seconds until giving up on a
-	request. Default is ``60`` seconds.
-
-	Optionally accepts ``results_cls`` that specifies class of results object
-	returned by ``.search()`` and ``.more_like_this()`` methods.
-	Default is ``pysolr.Results``.
-
-	Usage::
-
-		solr = pysolr.Solr('http://localhost:8983/solr')
-		# With a 10 second timeout.
-		solr = pysolr.Solr('http://localhost:8983/solr', timeout=10)
-
-		# with a dict as a default results class instead of pysolr.Results
-		solr = pysolr.Solr('http://localhost:8983/solr', results_cls=dict)
-
-	"""
-	def __init__(self, url, decoder=None, timeout=60, results_cls=Results, search_handler='select', use_qt_param=False):
-		self.decoder = decoder or json.JSONDecoder()
-		self.url = url
-		self.timeout = timeout
-		self.log = self._get_log()
-		self.session = None
-		self.results_cls = results_cls
-		self.search_handler = search_handler
-		self.use_qt_param = use_qt_param
-
-	def get_session(self):
-		if self.session is None:
-			self.session = requests.Session()
-			self.session.stream = False
-		return self.session
-
-	def _get_log(self):
-		return LOG
-
-	def _create_full_url(self, path=''):
-		if len(path):
-			return '/'.join([self.url.rstrip('/'), path.lstrip('/')])
-
-		# No path? No problem.
-		return self.url
-
-	def _send_request(self, method, path='', body=None, headers=None, files=None):
-		url = self._create_full_url(path)
-		method = method.lower()
-		log_body = body
-
-		if headers is None:
-			headers = {}
-
-		if log_body is None:
-			log_body = ''
-		elif not isinstance(log_body, str):
-			log_body = repr(body)
-
-		self.log.debug("Starting request to '%s' (%s) with body '%s'...",
-					   url, method, log_body[:10])
-		start_time = time.time()
-
-		session = self.get_session()
-
-		try:
-			requests_method = getattr(session, method)
-		except AttributeError as err:
-			raise SolrError("Unable to use unknown HTTP method '{0}.".format(method))
-
-		# Everything except the body can be Unicode. The body must be
-		# encoded to bytes to work properly on Py3.
-		bytes_body = body
-
-		if bytes_body is not None:
-			bytes_body = force_bytes(body)
-
-		try:
-			resp = requests_method(url, data=bytes_body, headers=headers, files=files,
-								   timeout=self.timeout)
-		except requests.exceptions.Timeout as err:
-			error_message = "Connection to server '%s' timed out: %s"
-			self.log.error(error_message, url, err, exc_info=True)
-			raise SolrError(error_message % (url, err))
-		except requests.exceptions.ConnectionError as err:
-			error_message = "Failed to connect to server at '%s', are you sure that URL is correct? Checking it in a browser might help: %s"
-			params = (url, err)
-			self.log.error(error_message, *params, exc_info=True)
-			raise SolrError(error_message % params)
-		except HTTPException as err:
-			error_message = "Unhandled error: %s %s: %s"
-			self.log.error(error_message, method, url, err, exc_info=True)
-			raise SolrError(error_message % (method, url, err))
-
-		end_time = time.time()
-		self.log.info("Finished '%s' (%s) with body '%s' in %0.3f seconds, with status %s",
-					  url, method, log_body[:10], end_time - start_time, resp.status_code)
-
-		if int(resp.status_code) != 200:
-			error_message = "Solr responded with an error (HTTP %s): %s"
-			solr_message = self._extract_error(resp)
-			self.log.error(error_message, resp.status_code, solr_message,
-						   extra={'data': {'headers': resp.headers,
-										   'response': resp.content,
-										   'request_body': bytes_body,
-										   'request_headers': headers}})
-			raise SolrError(error_message % (resp.status_code, solr_message))
-
-		return force_unicode(resp.content)
-
-	def _select(self, params, handler=None):
-		"""
-		:param params:
-		:param handler: defaults to self.search_handler (fallback to 'select')
-		:return:
-		"""
-		# specify json encoding of results
-		params['wt'] = 'json'
-		custom_handler = handler or self.search_handler
-		handler = 'select'
-		if custom_handler:
-			if self.use_qt_param:
-				params['qt'] = custom_handler
-			else:
-				handler = custom_handler
-
-		params_encoded = safe_urlencode(params, True)
-
-		if len(params_encoded) < 1024:
-			# Typical case.
-			path = '%s/?%s' % (handler, params_encoded)
-			return self._send_request('get', path)
-		else:
-			# Handles very long queries by submitting as a POST.
-			path = '%s/' % handler
-			headers = {
-				'Content-type': 'application/x-www-form-urlencoded; charset=utf-8',
-			}
-			return self._send_request('post', path, body=params_encoded, headers=headers)
-
-	def _mlt(self, params, handler='mlt'):
-		return self._select(params, handler)
-
-	def _tv(self, params, handler='tvrh'):
-		return self._select(params, handler)
-
-	def _suggest_terms(self, params, handler='terms'):
-		return self._select(params, handler)
-
-	def _update(self, message, clean_ctrl_chars=True, commit=True, softCommit=False, waitFlush=None, waitSearcher=None,
-				overwrite=None, handler='update'):
-		"""
-		Posts the given xml message to http://<self.url>/update and
-		returns the result.
-
-		Passing `clean_ctrl_chars` as False will prevent the message from being cleaned
-		of control characters (default True). This is done by default because
-		these characters would cause Solr to fail to parse the XML. Only pass
-		False if you're positive your data is clean.
-		"""
-
-		# Per http://wiki.apache.org/solr/UpdateXmlMessages, we can append a
-		# ``commit=true`` to the URL and have the commit happen without a
-		# second request.
-		query_vars = []
-
-		path_handler = handler
-		if self.use_qt_param:
-			path_handler = 'select'
-			query_vars.append('qt=%s' % safe_urlencode(handler, True))
-
-		path = '%s/' % path_handler
-
-		if commit is not None:
-			query_vars.append('commit=%s' % str(bool(commit)).lower())
-		elif softCommit is not None:
-			query_vars.append('softCommit=%s' % str(bool(softCommit)).lower())
-
-		if waitFlush is not None:
-			query_vars.append('waitFlush=%s' % str(bool(waitFlush)).lower())
-
-		if overwrite is not None:
-			query_vars.append('overwrite=%s' % str(bool(overwrite)).lower())
-
-		if waitSearcher is not None:
-			query_vars.append('waitSearcher=%s' % str(bool(waitSearcher)).lower())
-
-		if query_vars:
-			path = '%s?%s' % (path, '&'.join(query_vars))
-
-		# Clean the message of ctrl characters.
-		if clean_ctrl_chars:
-			message = sanitize(message)		
-
-		return self._send_request('post', path, message, {'Content-type': 'text/xml; charset=utf-8'})
-
-	def _extract_error(self, resp):
-		"""
-		Extract the actual error message from a solr response.
-		"""
-		reason = resp.headers.get('reason', None)
-		full_response = None
-
-		if reason is None:
-			try:
-				# if response is in json format
-				reason = resp.json()['error']['msg']
-			except KeyError:
-				# if json response has unexpected structure
-				full_response = resp.content
-			except ValueError:
-				# otherwise we assume it's html
-				reason, full_html = self._scrape_response(resp.headers, resp.content)
-				full_response = unescape_html(full_html)
-
-		msg = "[Reason: %s]" % reason
-
-		if reason is None:
-			msg += "\n%s" % full_response
-
-		return msg
-
-	def _scrape_response(self, headers, response):
-		"""
-		Scrape the html response.
-		"""
-		# identify the responding server
-		server_type = None
-		server_string = headers.get('server', '')
-
-		if server_string and 'jetty' in server_string.lower():
-			server_type = 'jetty'
-
-		if server_string and 'coyote' in server_string.lower():
-			server_type = 'tomcat'
-
-		reason = None
-		full_html = ''
-		dom_tree = None
-
-		# In Python3, response can be made of bytes
-		if IS_PY3 and hasattr(response, 'decode'):
-			response = response.decode()
-		if response.startswith('<?xml'):
-			# Try a strict XML parse
-			try:
-				soup = ElementTree.fromstring(response)
-
-				reason_node = soup.find('lst[@name="error"]/str[@name="msg"]')
-				tb_node = soup.find('lst[@name="error"]/str[@name="trace"]')
-				if reason_node is not None:
-					full_html = reason = reason_node.text.strip()
-				if tb_node is not None:
-					full_html = tb_node.text.strip()
-					if reason is None:
-						reason = full_html
-
-				# Since we had a precise match, we'll return the results now:
-				if reason and full_html:
-					return reason, full_html
-			except ElementTree.ParseError:
-				# XML parsing error, so we'll let the more liberal code handle it.
-				pass
-
-		if server_type == 'tomcat':
-			# Tomcat doesn't produce a valid XML response or consistent HTML:
-			m = re.search(r'<(h1)[^>]*>\s*(.+?)\s*</\1>', response, re.IGNORECASE)
-			if m:
-				reason = m.group(2)
-			else:
-				full_html = "%s" % response
-		else:
-			# Let's assume others do produce a valid XML response
-			try:
-				dom_tree = ElementTree.fromstring(response)
-				reason_node = None
-
-				# html page might be different for every server
-				if server_type == 'jetty':
-					reason_node = dom_tree.find('body/pre')
-				else:
-					reason_node = dom_tree.find('head/title')
-
-				if reason_node is not None:
-					reason = reason_node.text
-
-				if reason is None:
-					full_html = ElementTree.tostring(dom_tree)
-			except SyntaxError as err:
-				LOG.warning('Unable to extract error message from invalid XML: %s', err,
-							extra={'data': {'response': response}})
-				full_html = "%s" % response
-
-		full_html = force_unicode(full_html)
-		full_html = full_html.replace('\n', '')
-		full_html = full_html.replace('\r', '')
-		full_html = full_html.replace('<br/>', '')
-		full_html = full_html.replace('<br />', '')
-		full_html = full_html.strip()
-		return reason, full_html
-
-	# Conversion #############################################################
-
-	def _from_python(self, value):
-		"""
-		Converts python values to a form suitable for insertion into the xml
-		we send to solr.
-		"""
-		if hasattr(value, 'strftime'):
-			if hasattr(value, 'hour'):
-				value = "%sZ" % value.isoformat()
-			else:
-				value = "%sT00:00:00Z" % value.isoformat()
-		elif isinstance(value, bool):
-			if value:
-				value = 'true'
-			else:
-				value = 'false'
-		else:
-			if IS_PY3:
-				# Python 3.X
-				if isinstance(value, bytes):
-					value = str(value, errors='replace')
-			else:
-				# Python 2.X
-				if isinstance(value, str):
-					value = unicode(value, errors='replace')
-
-			value = "{0}".format(value)
-
-		return clean_xml_string(value)
-
-	def _to_python(self, value):
-		"""
-		Converts values from Solr to native Python values.
-		"""
-		if isinstance(value, (int, float, long, complex)):
-			return value
-
-		if isinstance(value, (list, tuple)):
-			value = value[0]
-
-		if value == 'true':
-			return True
-		elif value == 'false':
-			return False
-
-		is_string = False
-
-		if IS_PY3:
-			if isinstance(value, bytes):
-				value = force_unicode(value)
-
-			if isinstance(value, str):
-				is_string = True
-		else:
-			if isinstance(value, str):
-				value = force_unicode(value)
-
-			if isinstance(value, basestring):
-				is_string = True
-
-		if is_string:
-			possible_datetime = DATETIME_REGEX.search(value)
-
-			if possible_datetime:
-				date_values = possible_datetime.groupdict()
-
-				for dk, dv in date_values.items():
-					date_values[dk] = int(dv)
-
-				return datetime.datetime(date_values['year'], date_values['month'], date_values['day'], date_values['hour'], date_values['minute'], date_values['second'])
-
-		try:
-			# This is slightly gross but it's hard to tell otherwise what the
-			# string's original type might have been.
-			return ast.literal_eval(value)
-		except (ValueError, SyntaxError):
-			# If it fails, continue on.
-			pass
-
-		return value
-
-	def _is_null_value(self, value):
-		"""
-		Check if a given value is ``null``.
-
-		Criteria for this is based on values that shouldn't be included
-		in the Solr ``add`` request at all.
-		"""
-		if value is None:
-			return True
-
-		if IS_PY3:
-			# Python 3.X
-			if isinstance(value, str) and len(value) == 0:
-				return True
-		else:
-			# Python 2.X
-			if isinstance(value, basestring) and len(value) == 0:
-				return True
-
-		# TODO: This should probably be removed when solved in core Solr level?
-		return False
-
-	# API Methods ############################################################
-
-	def search(self, q, search_handler=None, **kwargs):
-		"""
-		Performs a search and returns the results.
-
-		Requires a ``q`` for a string version of the query to run.
-
-		Optionally accepts ``**kwargs`` for additional options to be passed
-		through the Solr URL.
-
-		Returns ``self.results_cls`` class object (defaults to
-		``pysolr.Results``)
-=======
     """
     The main object for working with Solr.
 
@@ -1154,654 +730,587 @@
     def more_like_this(self, q, mltfl, handler='mlt', **kwargs):
         """
         Finds and returns results similar to the provided query.
->>>>>>> b8c68d65
-
-		Usage::
-
-			# All docs.
-			results = solr.search('*:*')
-
-			# Search with highlighting.
-			results = solr.search('ponies', **{
-				'hl': 'true',
-				'hl.fragsize': 10,
-			})
-
-		"""
-		params = {'q': q}
-		params.update(kwargs)
-		response = self._select(params, handler=search_handler)
-		decoded = self.decoder.decode(response)
-
-		self.log.debug(
-			"Found '%s' search results.",
-			# cover both cases: there is no response key or value is None
-			(decoded.get('response', {}) or {}).get('numFound', 0)
-		)
-		return self.results_cls(decoded)
-
-	def more_like_this(self, q, mltfl, handler='mlt', **kwargs):
-		"""
-		Finds and returns results similar to the provided query.
-
-		Returns ``self.results_cls`` class object (defaults to
-		``pysolr.Results``)
-
-		Requires Solr 1.3+.
-
-		Usage::
-
-			similar = solr.more_like_this('id:doc_234', 'text')
-
-		"""
-		params = {
-			'q': q,
-			'mlt.fl': mltfl,
-		}
-		params.update(kwargs)
-		response = self._mlt(params, handler=handler)
-		decoded = self.decoder.decode(response)
-
-		self.log.debug(
-			"Found '%s' MLT results.",
-			# cover both cases: there is no response key or value is None
-			(decoded.get('response', {}) or {}).get('numFound', 0)
-		)
-		return self.results_cls(decoded)
-
-	def term_vectors(self, q, tvfl, handler='tvrh', tv_parameters=None, **kwargs):
-		"""
-		Finds and returns term vectors for document collection result of the provided query.
-		parameters contains the list of term vectors relater values to extract
-
-		Returns ``self.results_cls`` class object (defaults to
-		``pysolr.Results``)
-
-		Requires Solr 1.3+.
-
-		Usage::
-
-			similar = solr.term_verctors('*:*', 'text')
-
-		"""
-		params = {
-			'q': q,
-			'tv.fl': tvfl,
-		}
-
-		tv_params = {}
-
-		for param in tv_parameters:
-			tv_params["tv.%s" % param] = "true"
-
-		params.update(tv_params)
-		params.update(kwargs)
-
-		response = self._mlt(params, handler=handler)
-		decoded = self.decoder.decode(response)
-
-		self.log.debug(
-			"Found '%s' TV results.",
-			# cover both cases: there is no response key or value is None
-			(decoded.get('response', {}) or {}).get('numFound', 0)
-		)
-		return self.results_cls(decoded)
-
-	def suggest_terms(self, fields, prefix, handler='terms', **kwargs):
-		"""
-		Accepts a list of field names and a prefix
-
-		Returns a dictionary keyed on field name containing a list of
-		``(term, count)`` pairs
-
-		Requires Solr 1.4+.
-		"""
-		params = {
-			'terms.fl': fields,
-			'terms.prefix': prefix,
-		}
-		params.update(kwargs)
-		response = self._suggest_terms(params, handler=handler)
-		result = self.decoder.decode(response)
-		terms = result.get("terms", {})
-		res = {}
-
-		# in Solr 1.x the value of terms is a flat list:
-		#   ["field_name", ["dance",23,"dancers",10,"dancing",8,"dancer",6]]
-		#
-		# in Solr 3.x the value of terms is a dict:
-		#   {"field_name": ["dance",23,"dancers",10,"dancing",8,"dancer",6]}
-		if isinstance(terms, (list, tuple)):
-			terms = dict(zip(terms[0::2], terms[1::2]))
-
-		for field, values in terms.items():
-			tmp = list()
-
-			while values:
-				tmp.append((values.pop(0), values.pop(0)))
-
-			res[field] = tmp
-
-		self.log.debug("Found '%d' Term suggestions results.", sum(len(j) for i, j in res.items()))
-		return res
-
-	def _build_doc(self, doc, boost=None, fieldUpdates=None):
-		doc_elem = ElementTree.Element('doc')
-
-		for key, value in doc.items():
-			if key == NESTED_DOC_KEY:
-				for child in value:
-					doc_elem.append(self._build_doc(child, boost, fieldUpdates))
-				continue
-
-			if key == 'boost':
-				doc_elem.set('boost', force_unicode(value))
-				continue
-
-			# To avoid multiple code-paths we'd like to treat all of our values as iterables:
-			if isinstance(value, (list, tuple)):
-				values = value
-			else:
-				values = (value, )
-
-			for bit in values:
-				if self._is_null_value(bit):
-					continue
-
-				attrs = {'name': key}
-
-				if fieldUpdates and key in fieldUpdates:
-					attrs['update'] = fieldUpdates[key]
-
-				if boost and key in boost:
-					attrs['boost'] = force_unicode(boost[key])
-
-				field = ElementTree.Element('field', **attrs)
-				field.text = self._from_python(bit)
-
-				doc_elem.append(field)
-
-		return doc_elem
-
-	def add(self, docs, boost=None, fieldUpdates=None, commit=True, softCommit=False, commitWithin=None, waitFlush=None,
-			waitSearcher=None, overwrite=None, handler='update'):
-		"""
-		Adds or updates documents.
-
-		Requires ``docs``, which is a list of dictionaries. Each key is the
-		field name and each value is the value to index.
-
-		Optionally accepts ``commit``. Default is ``True``.
-
-		Optionally accepts ``softCommit``. Default is ``False``.
-
-		Optionally accepts ``boost``. Default is ``None``.
-
-		Optionally accepts ``fieldUpdates``. Default is ``None``.
-
-		Optionally accepts ``commitWithin``. Default is ``None``.
-
-		Optionally accepts ``waitFlush``. Default is ``None``.
-
-		Optionally accepts ``waitSearcher``. Default is ``None``.
-
-		Optionally accepts ``overwrite``. Default is ``None``.
-
-		Usage::
-
-			solr.add([
-				{
-					"id": "doc_1",
-					"title": "A test document",
-				},
-				{
-					"id": "doc_2",
-					"title": "The Banana: Tasty or Dangerous?",
-				},
-			])
-		"""
-		start_time = time.time()
-		self.log.debug("Starting to build add request...")
-		message = ElementTree.Element('add')
-
-		if commitWithin:
-			message.set('commitWithin', commitWithin)
-
-		for doc in docs:
-			el = self._build_doc(doc, boost=boost, fieldUpdates=fieldUpdates)
-			message.append(el)
-
-		# This returns a bytestring. Ugh.
-		m = ElementTree.tostring(message, encoding='utf-8')
-		# Convert back to Unicode please.
-		m = force_unicode(m)
-
-		end_time = time.time()
-		self.log.debug("Built add request of %s docs in %0.2f seconds.", len(message), end_time - start_time)
-		return self._update(m, commit=commit, softCommit=softCommit, waitFlush=waitFlush, waitSearcher=waitSearcher,
-							overwrite=overwrite, handler=handler)
-
-	def delete(self, id=None, q=None, commit=True, waitFlush=None, waitSearcher=None, handler='update'):
-		"""
-		Deletes documents.
-
-		Requires *either* ``id`` or ``query``. ``id`` is if you know the
-		specific document id to remove. ``query`` is a Lucene-style query
-		indicating a collection of documents to delete.
-
-		Optionally accepts ``commit``. Default is ``True``.
-
-		Optionally accepts ``waitFlush``. Default is ``None``.
-
-		Optionally accepts ``waitSearcher``. Default is ``None``.
-
-		Usage::
-
-			solr.delete(id='doc_12')
-			solr.delete(q='*:*')
-
-		"""
-		if id is None and q is None:
-			raise ValueError('You must specify "id" or "q".')
-		elif id is not None and q is not None:
-			raise ValueError('You many only specify "id" OR "q", not both.')
-		elif id is not None:
-			m = '<delete><id>%s</id></delete>' % id
-		elif q is not None:
-			m = '<delete><query>%s</query></delete>' % q
-
-		return self._update(m, commit=commit, waitFlush=waitFlush, waitSearcher=waitSearcher, handler=handler)
-
-	def commit(self, softCommit=False, waitFlush=None, waitSearcher=None, expungeDeletes=None, handler='update'):
-		"""
-		Forces Solr to write the index data to disk.
-
-		Optionally accepts ``expungeDeletes``. Default is ``None``.
-
-		Optionally accepts ``waitFlush``. Default is ``None``.
-
-		Optionally accepts ``waitSearcher``. Default is ``None``.
-
-		Optionally accepts ``softCommit``. Default is ``False``.
-
-		Usage::
-
-			solr.commit()
-
-		"""
-		if expungeDeletes is not None:
-			msg = '<commit expungeDeletes="%s" />' % str(bool(expungeDeletes)).lower()
-		else:
-			msg = '<commit />'
-
-		return self._update(msg, softCommit=softCommit, waitFlush=waitFlush, waitSearcher=waitSearcher, handler=handler)
-
-	def optimize(self, commit=True, waitFlush=None, waitSearcher=None, maxSegments=None, handler='update'):
-		"""
-		Tells Solr to streamline the number of segments used, essentially a
-		defragmentation operation.
-
-		Optionally accepts ``maxSegments``. Default is ``None``.
-
-		Optionally accepts ``waitFlush``. Default is ``None``.
-
-		Optionally accepts ``waitSearcher``. Default is ``None``.
-
-		Usage::
-
-			solr.optimize()
-
-		"""
-		if maxSegments:
-			msg = '<optimize maxSegments="%d" />' % maxSegments
-		else:
-			msg = '<optimize />'
-
-		return self._update(msg, commit=commit, waitFlush=waitFlush, waitSearcher=waitSearcher, handler=handler)
-
-	def extract(self, file_obj, extractOnly=True, handler='update/extract', **kwargs):
-		"""
-		POSTs a file to the Solr ExtractingRequestHandler so rich content can
-		be processed using Apache Tika. See the Solr wiki for details:
-
-			http://wiki.apache.org/solr/ExtractingRequestHandler
-
-		The ExtractingRequestHandler has a very simple model: it extracts
-		contents and metadata from the uploaded file and inserts it directly
-		into the index. This is rarely useful as it allows no way to store
-		additional data or otherwise customize the record. Instead, by default
-		we'll use the extract-only mode to extract the data without indexing it
-		so the caller has the opportunity to process it as appropriate; call
-		with ``extractOnly=False`` if you want to insert with no additional
-		processing.
-
-		Returns None if metadata cannot be extracted; otherwise returns a
-		dictionary containing at least two keys:
-
-			:contents:
-						Extracted full-text content, if applicable
-			:metadata:
-						key:value pairs of text strings
-		"""
-		if not hasattr(file_obj, "name"):
-			raise ValueError("extract() requires file-like objects which have a defined name property")
-
-		params = {
-			"extractOnly": "true" if extractOnly else "false",
-			"lowernames": "true",
-			"wt": "json",
-		}
-		params.update(kwargs)
-
-		try:
-			# We'll provide the file using its true name as Tika may use that
-			# as a file type hint:
-			resp = self._send_request('post', handler,
-									  body=params,
-									  files={'file': (file_obj.name, file_obj)})
-		except (IOError, SolrError) as err:
-			self.log.error("Failed to extract document metadata: %s", err,
-						   exc_info=True)
-			raise
-
-		try:
-			data = json.loads(resp)
-		except ValueError as err:
-			self.log.error("Failed to load JSON response: %s", err,
-						   exc_info=True)
-			raise
-
-		data['contents'] = data.pop(file_obj.name, None)
-		data['metadata'] = metadata = {}
-
-		raw_metadata = data.pop("%s_metadata" % file_obj.name, None)
-
-		if raw_metadata:
-			# The raw format is somewhat annoying: it's a flat list of
-			# alternating keys and value lists
-			while raw_metadata:
-				metadata[raw_metadata.pop()] = raw_metadata.pop()
-
-		return data
+
+        Returns ``self.results_cls`` class object (defaults to
+        ``pysolr.Results``)
+
+        Requires Solr 1.3+.
+
+        Usage::
+
+            similar = solr.more_like_this('id:doc_234', 'text')
+
+        """
+        params = {
+            'q': q,
+            'mlt.fl': mltfl,
+        }
+        params.update(kwargs)
+        response = self._mlt(params, handler=handler)
+        decoded = self.decoder.decode(response)
+
+        self.log.debug(
+            "Found '%s' MLT results.",
+            # cover both cases: there is no response key or value is None
+            (decoded.get('response', {}) or {}).get('numFound', 0)
+        )
+        return self.results_cls(decoded)
+
+    def suggest_terms(self, fields, prefix, handler='terms', **kwargs):
+        """
+        Accepts a list of field names and a prefix
+
+        Returns a dictionary keyed on field name containing a list of
+        ``(term, count)`` pairs
+
+        Requires Solr 1.4+.
+        """
+        params = {
+            'terms.fl': fields,
+            'terms.prefix': prefix,
+        }
+        params.update(kwargs)
+        response = self._suggest_terms(params, handler=handler)
+        result = self.decoder.decode(response)
+        terms = result.get("terms", {})
+        res = {}
+
+        # in Solr 1.x the value of terms is a flat list:
+        #   ["field_name", ["dance",23,"dancers",10,"dancing",8,"dancer",6]]
+        #
+        # in Solr 3.x the value of terms is a dict:
+        #   {"field_name": ["dance",23,"dancers",10,"dancing",8,"dancer",6]}
+        if isinstance(terms, (list, tuple)):
+            terms = dict(zip(terms[0::2], terms[1::2]))
+
+        for field, values in terms.items():
+            tmp = list()
+
+            while values:
+                tmp.append((values.pop(0), values.pop(0)))
+
+            res[field] = tmp
+
+        self.log.debug("Found '%d' Term suggestions results.", sum(len(j) for i, j in res.items()))
+        return res
+
+    def _build_doc(self, doc, boost=None, fieldUpdates=None):
+        doc_elem = ElementTree.Element('doc')
+
+        for key, value in doc.items():
+            if key == NESTED_DOC_KEY:
+                for child in value:
+                    doc_elem.append(self._build_doc(child, boost, fieldUpdates))
+                continue
+
+            if key == 'boost':
+                doc_elem.set('boost', force_unicode(value))
+                continue
+
+            # To avoid multiple code-paths we'd like to treat all of our values as iterables:
+            if isinstance(value, (list, tuple)):
+                values = value
+            else:
+                values = (value, )
+
+            for bit in values:
+                if self._is_null_value(bit):
+                    continue
+
+                attrs = {'name': key}
+
+                if fieldUpdates and key in fieldUpdates:
+                    attrs['update'] = fieldUpdates[key]
+
+                if boost and key in boost:
+                    attrs['boost'] = force_unicode(boost[key])
+
+                field = ElementTree.Element('field', **attrs)
+                field.text = self._from_python(bit)
+
+                doc_elem.append(field)
+
+        return doc_elem
+
+    def add(self, docs, boost=None, fieldUpdates=None, commit=True, softCommit=False, commitWithin=None, waitFlush=None,
+            waitSearcher=None, overwrite=None, handler='update'):
+        """
+        Adds or updates documents.
+
+        Requires ``docs``, which is a list of dictionaries. Each key is the
+        field name and each value is the value to index.
+
+        Optionally accepts ``commit``. Default is ``True``.
+
+        Optionally accepts ``softCommit``. Default is ``False``.
+
+        Optionally accepts ``boost``. Default is ``None``.
+
+        Optionally accepts ``fieldUpdates``. Default is ``None``.
+
+        Optionally accepts ``commitWithin``. Default is ``None``.
+
+        Optionally accepts ``waitFlush``. Default is ``None``.
+
+        Optionally accepts ``waitSearcher``. Default is ``None``.
+
+        Optionally accepts ``overwrite``. Default is ``None``.
+
+        Usage::
+
+            solr.add([
+                {
+                    "id": "doc_1",
+                    "title": "A test document",
+                },
+                {
+                    "id": "doc_2",
+                    "title": "The Banana: Tasty or Dangerous?",
+                },
+            ])
+        """
+        start_time = time.time()
+        self.log.debug("Starting to build add request...")
+        message = ElementTree.Element('add')
+
+        if commitWithin:
+            message.set('commitWithin', commitWithin)
+
+        for doc in docs:
+            el = self._build_doc(doc, boost=boost, fieldUpdates=fieldUpdates)
+            message.append(el)
+
+        # This returns a bytestring. Ugh.
+        m = ElementTree.tostring(message, encoding='utf-8')
+        # Convert back to Unicode please.
+        m = force_unicode(m)
+
+        end_time = time.time()
+        self.log.debug("Built add request of %s docs in %0.2f seconds.", len(message), end_time - start_time)
+        return self._update(m, commit=commit, softCommit=softCommit, waitFlush=waitFlush, waitSearcher=waitSearcher,
+                            overwrite=overwrite, handler=handler)
+
+    def delete(self, id=None, q=None, commit=True, waitFlush=None, waitSearcher=None, handler='update'):
+        """
+        Deletes documents.
+
+        Requires *either* ``id`` or ``query``. ``id`` is if you know the
+        specific document id to remove. ``query`` is a Lucene-style query
+        indicating a collection of documents to delete.
+
+        Optionally accepts ``commit``. Default is ``True``.
+
+        Optionally accepts ``waitFlush``. Default is ``None``.
+
+        Optionally accepts ``waitSearcher``. Default is ``None``.
+
+        Usage::
+
+            solr.delete(id='doc_12')
+            solr.delete(q='*:*')
+
+        """
+        if id is None and q is None:
+            raise ValueError('You must specify "id" or "q".')
+        elif id is not None and q is not None:
+            raise ValueError('You many only specify "id" OR "q", not both.')
+        elif id is not None:
+            m = '<delete><id>%s</id></delete>' % id
+        elif q is not None:
+            m = '<delete><query>%s</query></delete>' % q
+
+        return self._update(m, commit=commit, waitFlush=waitFlush, waitSearcher=waitSearcher, handler=handler)
+
+    def commit(self, softCommit=False, waitFlush=None, waitSearcher=None, expungeDeletes=None, handler='update'):
+        """
+        Forces Solr to write the index data to disk.
+
+        Optionally accepts ``expungeDeletes``. Default is ``None``.
+
+        Optionally accepts ``waitFlush``. Default is ``None``.
+
+        Optionally accepts ``waitSearcher``. Default is ``None``.
+
+        Optionally accepts ``softCommit``. Default is ``False``.
+
+        Usage::
+
+            solr.commit()
+
+        """
+        if expungeDeletes is not None:
+            msg = '<commit expungeDeletes="%s" />' % str(bool(expungeDeletes)).lower()
+        else:
+            msg = '<commit />'
+
+        return self._update(msg, softCommit=softCommit, waitFlush=waitFlush, waitSearcher=waitSearcher, handler=handler)
+
+    def optimize(self, commit=True, waitFlush=None, waitSearcher=None, maxSegments=None, handler='update'):
+        """
+        Tells Solr to streamline the number of segments used, essentially a
+        defragmentation operation.
+
+        Optionally accepts ``maxSegments``. Default is ``None``.
+
+        Optionally accepts ``waitFlush``. Default is ``None``.
+
+        Optionally accepts ``waitSearcher``. Default is ``None``.
+
+        Usage::
+
+            solr.optimize()
+
+        """
+        if maxSegments:
+            msg = '<optimize maxSegments="%d" />' % maxSegments
+        else:
+            msg = '<optimize />'
+
+        return self._update(msg, commit=commit, waitFlush=waitFlush, waitSearcher=waitSearcher, handler=handler)
+
+    def extract(self, file_obj, extractOnly=True, handler='update/extract', **kwargs):
+        """
+        POSTs a file to the Solr ExtractingRequestHandler so rich content can
+        be processed using Apache Tika. See the Solr wiki for details:
+
+            http://wiki.apache.org/solr/ExtractingRequestHandler
+
+        The ExtractingRequestHandler has a very simple model: it extracts
+        contents and metadata from the uploaded file and inserts it directly
+        into the index. This is rarely useful as it allows no way to store
+        additional data or otherwise customize the record. Instead, by default
+        we'll use the extract-only mode to extract the data without indexing it
+        so the caller has the opportunity to process it as appropriate; call
+        with ``extractOnly=False`` if you want to insert with no additional
+        processing.
+
+        Returns None if metadata cannot be extracted; otherwise returns a
+        dictionary containing at least two keys:
+
+            :contents:
+                        Extracted full-text content, if applicable
+            :metadata:
+                        key:value pairs of text strings
+        """
+        if not hasattr(file_obj, "name"):
+            raise ValueError("extract() requires file-like objects which have a defined name property")
+
+        params = {
+            "extractOnly": "true" if extractOnly else "false",
+            "lowernames": "true",
+            "wt": "json",
+        }
+        params.update(kwargs)
+
+        try:
+            # We'll provide the file using its true name as Tika may use that
+            # as a file type hint:
+            resp = self._send_request('post', handler,
+                                      body=params,
+                                      files={'file': (file_obj.name, file_obj)})
+        except (IOError, SolrError) as err:
+            self.log.error("Failed to extract document metadata: %s", err,
+                           exc_info=True)
+            raise
+
+        try:
+            data = json.loads(resp)
+        except ValueError as err:
+            self.log.error("Failed to load JSON response: %s", err,
+                           exc_info=True)
+            raise
+
+        data['contents'] = data.pop(file_obj.name, None)
+        data['metadata'] = metadata = {}
+
+        raw_metadata = data.pop("%s_metadata" % file_obj.name, None)
+
+        if raw_metadata:
+            # The raw format is somewhat annoying: it's a flat list of
+            # alternating keys and value lists
+            while raw_metadata:
+                metadata[raw_metadata.pop()] = raw_metadata.pop()
+
+        return data
 
 
 class SolrCoreAdmin(object):
-	"""
-	Handles core admin operations: see http://wiki.apache.org/solr/CoreAdmin
-
-	Operations offered by Solr are:
-	   1. STATUS
-	   2. CREATE
-	   3. RELOAD
-	   4. RENAME
-	   5. ALIAS
-	   6. SWAP
-	   7. UNLOAD
-	   8. LOAD (not currently implemented)
-	"""
-	def __init__(self, url, *args, **kwargs):
-		super(SolrCoreAdmin, self).__init__(*args, **kwargs)
-		self.url = url
-
-	def _get_url(self, url, params={}, headers={}):
-		resp = requests.get(url, data=safe_urlencode(params), headers=headers)
-		return force_unicode(resp.content)
-
-	def status(self, core=None):
-		"""http://wiki.apache.org/solr/CoreAdmin#head-9be76f5a459882c5c093a7a1456e98bea7723953"""
-		params = {
-			'action': 'STATUS',
-		}
-
-		if core is not None:
-			params.update(core=core)
-
-		return self._get_url(self.url, params=params)
-
-	def create(self, name, instance_dir=None, config='solrconfig.xml', schema='schema.xml'):
-		"""http://wiki.apache.org/solr/CoreAdmin#head-7ca1b98a9df8b8ca0dcfbfc49940ed5ac98c4a08"""
-		params = {
-			'action': 'CREATE',
-			'name': name,
-			'config': config,
-			'schema': schema,
-		}
-
-		if instance_dir is None:
-			params.update(instanceDir=name)
-		else:
-			params.update(instanceDir=instance_dir)
-
-		return self._get_url(self.url, params=params)
-
-	def reload(self, core):
-		"""http://wiki.apache.org/solr/CoreAdmin#head-3f125034c6a64611779442539812067b8b430930"""
-		params = {
-			'action': 'RELOAD',
-			'core': core,
-		}
-		return self._get_url(self.url, params=params)
-
-	def rename(self, core, other):
-		"""http://wiki.apache.org/solr/CoreAdmin#head-9473bee1abed39e8583ba45ef993bebb468e3afe"""
-		params = {
-			'action': 'RENAME',
-			'core': core,
-			'other': other,
-		}
-		return self._get_url(self.url, params=params)
-
-	def swap(self, core, other):
-		"""http://wiki.apache.org/solr/CoreAdmin#head-928b872300f1b66748c85cebb12a59bb574e501b"""
-		params = {
-			'action': 'SWAP',
-			'core': core,
-			'other': other,
-		}
-		return self._get_url(self.url, params=params)
-
-	def unload(self, core):
-		"""http://wiki.apache.org/solr/CoreAdmin#head-f5055a885932e2c25096a8856de840b06764d143"""
-		params = {
-			'action': 'UNLOAD',
-			'core': core,
-		}
-		return self._get_url(self.url, params=params)
-
-	def load(self, core):
-		raise NotImplementedError('Solr 1.4 and below do not support this operation.')
+    """
+    Handles core admin operations: see http://wiki.apache.org/solr/CoreAdmin
+
+    Operations offered by Solr are:
+       1. STATUS
+       2. CREATE
+       3. RELOAD
+       4. RENAME
+       5. ALIAS
+       6. SWAP
+       7. UNLOAD
+       8. LOAD (not currently implemented)
+    """
+    def __init__(self, url, *args, **kwargs):
+        super(SolrCoreAdmin, self).__init__(*args, **kwargs)
+        self.url = url
+
+    def _get_url(self, url, params={}, headers={}):
+        resp = requests.get(url, data=safe_urlencode(params), headers=headers)
+        return force_unicode(resp.content)
+
+    def status(self, core=None):
+        """http://wiki.apache.org/solr/CoreAdmin#head-9be76f5a459882c5c093a7a1456e98bea7723953"""
+        params = {
+            'action': 'STATUS',
+        }
+
+        if core is not None:
+            params.update(core=core)
+
+        return self._get_url(self.url, params=params)
+
+    def create(self, name, instance_dir=None, config='solrconfig.xml', schema='schema.xml'):
+        """http://wiki.apache.org/solr/CoreAdmin#head-7ca1b98a9df8b8ca0dcfbfc49940ed5ac98c4a08"""
+        params = {
+            'action': 'CREATE',
+            'name': name,
+            'config': config,
+            'schema': schema,
+        }
+
+        if instance_dir is None:
+            params.update(instanceDir=name)
+        else:
+            params.update(instanceDir=instance_dir)
+
+        return self._get_url(self.url, params=params)
+
+    def reload(self, core):
+        """http://wiki.apache.org/solr/CoreAdmin#head-3f125034c6a64611779442539812067b8b430930"""
+        params = {
+            'action': 'RELOAD',
+            'core': core,
+        }
+        return self._get_url(self.url, params=params)
+
+    def rename(self, core, other):
+        """http://wiki.apache.org/solr/CoreAdmin#head-9473bee1abed39e8583ba45ef993bebb468e3afe"""
+        params = {
+            'action': 'RENAME',
+            'core': core,
+            'other': other,
+        }
+        return self._get_url(self.url, params=params)
+
+    def swap(self, core, other):
+        """http://wiki.apache.org/solr/CoreAdmin#head-928b872300f1b66748c85cebb12a59bb574e501b"""
+        params = {
+            'action': 'SWAP',
+            'core': core,
+            'other': other,
+        }
+        return self._get_url(self.url, params=params)
+
+    def unload(self, core):
+        """http://wiki.apache.org/solr/CoreAdmin#head-f5055a885932e2c25096a8856de840b06764d143"""
+        params = {
+            'action': 'UNLOAD',
+            'core': core,
+        }
+        return self._get_url(self.url, params=params)
+
+    def load(self, core):
+        raise NotImplementedError('Solr 1.4 and below do not support this operation.')
 
 
 # Using two-tuples to preserve order.
 REPLACEMENTS = (
-	# Nuke nasty control characters.
-	(b'\x00', b''),  # Start of heading
-	(b'\x01', b''),  # Start of heading
-	(b'\x02', b''),  # Start of text
-	(b'\x03', b''),  # End of text
-	(b'\x04', b''),  # End of transmission
-	(b'\x05', b''),  # Enquiry
-	(b'\x06', b''),  # Acknowledge
-	(b'\x07', b''),  # Ring terminal bell
-	(b'\x08', b''),  # Backspace
-	(b'\x0b', b''),  # Vertical tab
-	(b'\x0c', b''),  # Form feed
-	(b'\x0e', b''),  # Shift out
-	(b'\x0f', b''),  # Shift in
-	(b'\x10', b''),  # Data link escape
-	(b'\x11', b''),  # Device control 1
-	(b'\x12', b''),  # Device control 2
-	(b'\x13', b''),  # Device control 3
-	(b'\x14', b''),  # Device control 4
-	(b'\x15', b''),  # Negative acknowledge
-	(b'\x16', b''),  # Synchronous idle
-	(b'\x17', b''),  # End of transmission block
-	(b'\x18', b''),  # Cancel
-	(b'\x19', b''),  # End of medium
-	(b'\x1a', b''),  # Substitute character
-	(b'\x1b', b''),  # Escape
-	(b'\x1c', b''),  # File separator
-	(b'\x1d', b''),  # Group separator
-	(b'\x1e', b''),  # Record separator
-	(b'\x1f', b''),  # Unit separator
+    # Nuke nasty control characters.
+    (b'\x00', b''),  # Start of heading
+    (b'\x01', b''),  # Start of heading
+    (b'\x02', b''),  # Start of text
+    (b'\x03', b''),  # End of text
+    (b'\x04', b''),  # End of transmission
+    (b'\x05', b''),  # Enquiry
+    (b'\x06', b''),  # Acknowledge
+    (b'\x07', b''),  # Ring terminal bell
+    (b'\x08', b''),  # Backspace
+    (b'\x0b', b''),  # Vertical tab
+    (b'\x0c', b''),  # Form feed
+    (b'\x0e', b''),  # Shift out
+    (b'\x0f', b''),  # Shift in
+    (b'\x10', b''),  # Data link escape
+    (b'\x11', b''),  # Device control 1
+    (b'\x12', b''),  # Device control 2
+    (b'\x13', b''),  # Device control 3
+    (b'\x14', b''),  # Device control 4
+    (b'\x15', b''),  # Negative acknowledge
+    (b'\x16', b''),  # Synchronous idle
+    (b'\x17', b''),  # End of transmission block
+    (b'\x18', b''),  # Cancel
+    (b'\x19', b''),  # End of medium
+    (b'\x1a', b''),  # Substitute character
+    (b'\x1b', b''),  # Escape
+    (b'\x1c', b''),  # File separator
+    (b'\x1d', b''),  # Group separator
+    (b'\x1e', b''),  # Record separator
+    (b'\x1f', b''),  # Unit separator
 )
 
 
 def sanitize(data):
-	fixed_string = force_bytes(data)
-
-	for bad, good in REPLACEMENTS:
-		fixed_string = fixed_string.replace(bad, good)
-
-	return force_unicode(fixed_string)
+    fixed_string = force_bytes(data)
+
+    for bad, good in REPLACEMENTS:
+        fixed_string = fixed_string.replace(bad, good)
+
+    return force_unicode(fixed_string)
 
 
 class SolrCloud(Solr):
 
-	def __init__(self, zookeeper, collection, decoder=None, timeout=60, retry_timeout=0.2, *args, **kwargs):
-		url = zookeeper.getRandomURL(collection)
-
-		super(SolrCloud, self).__init__(url, decoder=decoder, timeout=timeout, *args, **kwargs)
-
-		self.zookeeper = zookeeper
-		self.collection = collection
-		self.retry_timeout = retry_timeout
-
-	def _randomized_request(self, method, path, body, headers, files):
-		self.url = self.zookeeper.getRandomURL(self.collection)
-		LOG.debug('Using random URL: %s', self.url)
-		return Solr._send_request(self, method, path, body, headers, files)
-
-	def _send_request(self, method, path='', body=None, headers=None, files=None):
-		# FIXME: this needs to have a maximum retry counter rather than waiting endlessly
-		try:
-			return self._randomized_request(method, path, body, headers, files)
-		except requests.exceptions.RequestException:
-			LOG.warning('RequestException, retrying after %fs', self.retry_timeout, exc_info=True)
-			time.sleep(self.retry_timeout)  # give zookeeper time to notice
-			return self._randomized_request(method, path, body, headers, files)
-		except SolrError:
-			LOG.warning('SolrException, retrying after %fs', self.retry_timeout, exc_info=True)
-			time.sleep(self.retry_timeout)  # give zookeeper time to notice
-			return self._randomized_request(method, path, body, headers, files)
-
-	def _update(self, *args, **kwargs):
-		self.url = self.zookeeper.getLeaderURL(self.collection)
-		LOG.debug('Using random leader URL: %s', self.url)
-		return Solr._update(self, *args, **kwargs)
+    def __init__(self, zookeeper, collection, decoder=None, timeout=60, retry_timeout=0.2, *args, **kwargs):
+        url = zookeeper.getRandomURL(collection)
+
+        super(SolrCloud, self).__init__(url, decoder=decoder, timeout=timeout, *args, **kwargs)
+
+        self.zookeeper = zookeeper
+        self.collection = collection
+        self.retry_timeout = retry_timeout
+
+    def _randomized_request(self, method, path, body, headers, files):
+        self.url = self.zookeeper.getRandomURL(self.collection)
+        LOG.debug('Using random URL: %s', self.url)
+        return Solr._send_request(self, method, path, body, headers, files)
+
+    def _send_request(self, method, path='', body=None, headers=None, files=None):
+        # FIXME: this needs to have a maximum retry counter rather than waiting endlessly
+        try:
+            return self._randomized_request(method, path, body, headers, files)
+        except requests.exceptions.RequestException:
+            LOG.warning('RequestException, retrying after %fs', self.retry_timeout, exc_info=True)
+            time.sleep(self.retry_timeout)  # give zookeeper time to notice
+            return self._randomized_request(method, path, body, headers, files)
+        except SolrError:
+            LOG.warning('SolrException, retrying after %fs', self.retry_timeout, exc_info=True)
+            time.sleep(self.retry_timeout)  # give zookeeper time to notice
+            return self._randomized_request(method, path, body, headers, files)
+
+    def _update(self, *args, **kwargs):
+        self.url = self.zookeeper.getLeaderURL(self.collection)
+        LOG.debug('Using random leader URL: %s', self.url)
+        return Solr._update(self, *args, **kwargs)
 
 
 class ZooKeeper(object):
-	# Constants used by the REST API:
-	LIVE_NODES_ZKNODE = '/live_nodes'
-	ALIASES = '/aliases.json'
-	CLUSTER_STATE = '/clusterstate.json'
-	SHARDS = 'shards'
-	REPLICAS = 'replicas'
-	STATE = 'state'
-	ACTIVE = 'active'
-	LEADER = 'leader'
-	BASE_URL = 'base_url'
-	TRUE = 'true'
-	FALSE = 'false'
-	COLLECTION = 'collection'
-
-	def __init__(self, zkServerAddress, timeout=15, max_retries=-1, kazoo_client=None):
-		if KazooClient is None:
-			logging.error('ZooKeeper requires the `kazoo` library to be installed')
-			raise RuntimeError
-
-		self.collections = {}
-		self.liveNodes = {}
-		self.aliases = {}
-		self.state = None
-
-		if kazoo_client is None:
-			self.zk = KazooClient(zkServerAddress, read_only=True, timeout=timeout,
-								  command_retry={'max_tries': max_retries},
-								  connection_retry={'max_tries': max_retries})
-		else:
-			self.zk = kazoo_client
-
-		self.zk.start()
-
-		def connectionListener(state):
-			if state == KazooState.LOST:
-				self.state = state
-			elif state == KazooState.SUSPENDED:
-				self.state = state
-		self.zk.add_listener(connectionListener)
-
-		@self.zk.DataWatch(ZooKeeper.CLUSTER_STATE)
-		def watchClusterState(data, *args, **kwargs):
-			if not data:
-				LOG.warning("No cluster state available: no collections defined?")
-			else:
-				self.collections = json.loads(data.decode('utf-8'))
-				LOG.info('Updated collections: %s', self.collections)
-
-		@self.zk.ChildrenWatch(ZooKeeper.LIVE_NODES_ZKNODE)
-		def watchLiveNodes(children):
-			self.liveNodes = children
-			LOG.info("Updated live nodes: %s", children)
-
-		@self.zk.DataWatch(ZooKeeper.ALIASES)
-		def watchAliases(data, stat):
-			if data:
-				json_data = json.loads(data.decode('utf-8'))
-				if ZooKeeper.COLLECTION in json_data:
-					self.aliases = json_data[ZooKeeper.COLLECTION]
-				else:
-					LOG.warning('Expected to find %s in alias update %s',
-								ZooKeeper.COLLECTION, json_data.keys())
-			else:
-				self.aliases = None
-			LOG.info("Updated aliases: %s", self.aliases)
-
-	def getHosts(self, collname, only_leader=False, seen_aliases=None):
-		if self.aliases and collname in self.aliases:
-			return self.getAliasHosts(collname, only_leader, seen_aliases)
-
-		hosts = []
-		if collname not in self.collections:
-			raise SolrError("Unknown collection: %s", collname)
-		collection = self.collections[collname]
-		shards = collection[ZooKeeper.SHARDS]
-		for shardname in shards.keys():
-			shard = shards[shardname]
-			if shard[ZooKeeper.STATE] == ZooKeeper.ACTIVE:
-				replicas = shard[ZooKeeper.REPLICAS]
-				for replicaname in replicas.keys():
-					replica = replicas[replicaname]
-
-					if replica[ZooKeeper.STATE] == ZooKeeper.ACTIVE:
-						if not only_leader or (replica.get(ZooKeeper.LEADER, None) == ZooKeeper.TRUE):
-							base_url = replica[ZooKeeper.BASE_URL]
-							if base_url not in hosts:
-								hosts.append(base_url)
-		return hosts
-
-	def getAliasHosts(self, collname, only_leader, seen_aliases):
-		if seen_aliases:
-			if collname in seen_aliases:
-				LOG.warn("%s in circular alias definition - ignored", collname)
-				return []
-		else:
-			seen_aliases = []
-		seen_aliases.append(collname)
-		collections = self.aliases[collname].split(",")
-		hosts = []
-		for collection in collections:
-			for host in self.getHosts(collection, only_leader, seen_aliases):
-				if host not in hosts:
-					hosts.append(host)
-		return hosts
-
-	def getRandomURL(self, collname, only_leader=False):
-		hosts = self.getHosts(collname, only_leader=only_leader)
-		if not hosts:
-			raise SolrError('ZooKeeper returned no active shards!')
-		return '%s/%s' % (random.choice(hosts), collname)
-
-	def getLeaderURL(self, collname):
-		return self.getRandomURL(collname, only_leader=True)+    # Constants used by the REST API:
+    LIVE_NODES_ZKNODE = '/live_nodes'
+    ALIASES = '/aliases.json'
+    CLUSTER_STATE = '/clusterstate.json'
+    SHARDS = 'shards'
+    REPLICAS = 'replicas'
+    STATE = 'state'
+    ACTIVE = 'active'
+    LEADER = 'leader'
+    BASE_URL = 'base_url'
+    TRUE = 'true'
+    FALSE = 'false'
+    COLLECTION = 'collection'
+
+    def __init__(self, zkServerAddress, timeout=15, max_retries=-1, kazoo_client=None):
+        if KazooClient is None:
+            logging.error('ZooKeeper requires the `kazoo` library to be installed')
+            raise RuntimeError
+
+        self.collections = {}
+        self.liveNodes = {}
+        self.aliases = {}
+        self.state = None
+
+        if kazoo_client is None:
+            self.zk = KazooClient(zkServerAddress, read_only=True, timeout=timeout,
+                                  command_retry={'max_tries': max_retries},
+                                  connection_retry={'max_tries': max_retries})
+        else:
+            self.zk = kazoo_client
+
+        self.zk.start()
+
+        def connectionListener(state):
+            if state == KazooState.LOST:
+                self.state = state
+            elif state == KazooState.SUSPENDED:
+                self.state = state
+        self.zk.add_listener(connectionListener)
+
+        @self.zk.DataWatch(ZooKeeper.CLUSTER_STATE)
+        def watchClusterState(data, *args, **kwargs):
+            if not data:
+                LOG.warning("No cluster state available: no collections defined?")
+            else:
+                self.collections = json.loads(data.decode('utf-8'))
+                LOG.info('Updated collections: %s', self.collections)
+
+        @self.zk.ChildrenWatch(ZooKeeper.LIVE_NODES_ZKNODE)
+        def watchLiveNodes(children):
+            self.liveNodes = children
+            LOG.info("Updated live nodes: %s", children)
+
+        @self.zk.DataWatch(ZooKeeper.ALIASES)
+        def watchAliases(data, stat):
+            if data:
+                json_data = json.loads(data.decode('utf-8'))
+                if ZooKeeper.COLLECTION in json_data:
+                    self.aliases = json_data[ZooKeeper.COLLECTION]
+                else:
+                    LOG.warning('Expected to find %s in alias update %s',
+                                ZooKeeper.COLLECTION, json_data.keys())
+            else:
+                self.aliases = None
+            LOG.info("Updated aliases: %s", self.aliases)
+
+    def getHosts(self, collname, only_leader=False, seen_aliases=None):
+        if self.aliases and collname in self.aliases:
+            return self.getAliasHosts(collname, only_leader, seen_aliases)
+
+        hosts = []
+        if collname not in self.collections:
+            raise SolrError("Unknown collection: %s", collname)
+        collection = self.collections[collname]
+        shards = collection[ZooKeeper.SHARDS]
+        for shardname in shards.keys():
+            shard = shards[shardname]
+            if shard[ZooKeeper.STATE] == ZooKeeper.ACTIVE:
+                replicas = shard[ZooKeeper.REPLICAS]
+                for replicaname in replicas.keys():
+                    replica = replicas[replicaname]
+
+                    if replica[ZooKeeper.STATE] == ZooKeeper.ACTIVE:
+                        if not only_leader or (replica.get(ZooKeeper.LEADER, None) == ZooKeeper.TRUE):
+                            base_url = replica[ZooKeeper.BASE_URL]
+                            if base_url not in hosts:
+                                hosts.append(base_url)
+        return hosts
+
+    def getAliasHosts(self, collname, only_leader, seen_aliases):
+        if seen_aliases:
+            if collname in seen_aliases:
+                LOG.warn("%s in circular alias definition - ignored", collname)
+                return []
+        else:
+            seen_aliases = []
+        seen_aliases.append(collname)
+        collections = self.aliases[collname].split(",")
+        hosts = []
+        for collection in collections:
+            for host in self.getHosts(collection, only_leader, seen_aliases):
+                if host not in hosts:
+                    hosts.append(host)
+        return hosts
+
+    def getRandomURL(self, collname, only_leader=False):
+        hosts = self.getHosts(collname, only_leader=only_leader)
+        if not hosts:
+            raise SolrError('ZooKeeper returned no active shards!')
+        return '%s/%s' % (random.choice(hosts), collname)
+
+    def getLeaderURL(self, collname):
+        return self.getRandomURL(collname, only_leader=True)