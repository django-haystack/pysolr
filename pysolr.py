# -*- coding: utf-8 -*-
from __future__ import print_function
from __future__ import unicode_literals

import datetime
import logging
import re
import requests
import time
import types

try:
    # Prefer lxml, if installed.
    from lxml import etree as ET
except ImportError:
    try:
        from xml.etree import cElementTree as ET
    except ImportError:
        raise ImportError("No suitable ElementTree implementation was found.")

try:
    # Prefer simplejson, if installed.
    import simplejson as json
except ImportError:
    import json

try:
    # Python 3.X
    from urllib.parse import urlencode
except ImportError:
    # Python 2.X
    from urllib import urlencode

try:
    # Python 3.X
    import html.entities as htmlentities
except ImportError:
    # Python 2.X
    import htmlentitydefs as htmlentities

try:
    # Python 2.X
    unicode_char = unichr
except NameError:
    # Python 3.X
    unicode_char = chr
    # Ugh.
    long = int


__author__ = 'Daniel Lindsley, Joseph Kocherhans, Jacob Kaplan-Moss'
__all__ = ['Solr']
__version__ = (3, 0, 5)


def get_version():
    return "%s.%s.%s" % __version__[:3]


DATETIME_REGEX = re.compile('^(?P<year>\d{4})-(?P<month>\d{2})-(?P<day>\d{2})T(?P<hour>\d{2}):(?P<minute>\d{2}):(?P<second>\d{2})(\.\d+)?Z$')


class NullHandler(logging.Handler):
    def emit(self, record):
        pass


# Add the ``NullHandler`` to avoid logging by default while still allowing
# others to attach their own handlers.
LOG = logging.getLogger('pysolr')
h = NullHandler()
LOG.addHandler(h)

# For debugging...
if False:
    LOG.setLevel(logging.DEBUG)
    stream = logging.StreamHandler()
    LOG.addHandler(stream)


def is_py3():
    try:
        basestring
        return False
    except NameError:
        return True


IS_PY3 = is_py3()


def force_unicode(value):
    """
    Forces a bytestring to become a Unicode string.
    """
    if IS_PY3:
        # Python 3.X
        if isinstance(value, bytes):
            value = value.decode('utf-8', errors='replace')
        elif not isinstance(value, str):
            value = str(value)
    else:
        # Python 2.X
        if isinstance(value, str):
            value = value.decode('utf-8', 'replace')
        elif not isinstance(value, basestring):
            value = unicode(value)

    return value


def force_bytes(value):
    """
    Forces a Unicode string to become a bytestring.
    """
    if IS_PY3:
        if isinstance(value, str):
            value = value.encode('utf-8')
    else:
        if isinstance(value, unicode):
            value = value.encode('utf-8')

    return value


def unescape_html(text):
    """
    Removes HTML or XML character references and entities from a text string.

    @param text The HTML (or XML) source text.
    @return The plain text, as a Unicode string, if necessary.

    Source: http://effbot.org/zone/re-sub.htm#unescape-html
    """
    def fixup(m):
        text = m.group(0)
        if text[:2] == "&#":
            # character reference
            try:
                if text[:3] == "&#x":
                    return unicode_char(int(text[3:-1], 16))
                else:
                    return unicode_char(int(text[2:-1]))
            except ValueError:
                pass
        else:
            # named entity
            try:
                text = unicode_char(htmlentities.name2codepoint[text[1:-1]])
            except KeyError:
                pass
        return text # leave as is
    return re.sub("&#?\w+;", fixup, text)


def safe_urlencode(params, doseq=0):
    """
    UTF-8-safe version of safe_urlencode

    The stdlib safe_urlencode prior to Python 3.x chokes on UTF-8 values
    which can't fail down to ascii.
    """
    if IS_PY3:
        return urlencode(params, doseq)

    if hasattr(params, "items"):
        params = params.items()

    new_params = list()

    for k, v in params:
        k = k.encode("utf-8")

        if isinstance(v, (list, tuple)):
            new_params.append((k, [force_bytes(i) for i in v]))
        else:
            new_params.append((k, force_bytes(v)))

    return urlencode(new_params, doseq)


class SolrError(Exception):
    pass


class Results(object):
    def __init__(self, docs, hits, highlighting=None, facets=None,
                 spellcheck=None, stats=None, qtime=None, debug=None,
                 grouped=None):
        self.docs = docs
        self.hits = hits
        self.highlighting = highlighting or {}
        self.facets = facets or {}
        self.spellcheck = spellcheck or {}
        self.stats = stats or {}
        self.qtime = qtime
        self.debug = debug or {}
        self.grouped = grouped or {}

    def __len__(self):
        return len(self.docs)

    def __iter__(self):
        return iter(self.docs)


class Solr(object):
    """
    The main object for working with Solr.

    Optionally accepts ``decoder`` for an alternate JSON decoder instance.
    Default is ``json.JSONDecoder()``.

    Optionally accepts ``timeout`` for wait seconds until giving up on a
    request. Default is ``60`` seconds.

    Usage::

        solr = pysolr.Solr('http://localhost:8983/solr')
        # With a 10 second timeout.
        solr = pysolr.Solr('http://localhost:8983/solr', timeout=10)

    """
    def __init__(self, url, decoder=None, timeout=60):
        self.decoder = decoder or json.JSONDecoder()
        self.url = url
        self.timeout = timeout
        self.log = self._get_log()

    def _get_log(self):
        return LOG

    def _create_full_url(self, path=''):
        if len(path):
            return '/'.join([self.url, path.lstrip('/')])

        # No path? No problem.
        return self.url

    def _send_request(self, method, path='', body=None, headers=None, files=None):
        url = self._create_full_url(path)
        method = method.lower()
        log_body = body

        if log_body is None:
            log_body = ''
        elif not isinstance(log_body, str):
            log_body = repr(body)

        self.log.debug("Starting request to '%s' (%s) with body '%s'...",
                       url, method, log_body[:10])
        start_time = time.time()

        try:
            requests_method = getattr(requests, method, 'get')
        except AttributeError as err:
            raise SolrError("Unable to send HTTP method '{0}.".format(method))

        try:
            # Bytes all the way down.
            # Except the ``url``. Requests on Py3 *really* wants that to be a
            # string, not bytes.
            bytes_body = body
            bytes_headers = {}

            if bytes_body is not None:
                bytes_body = force_bytes(body)

            if headers is not None:
                for k, v in headers.items():
                    bytes_headers[force_bytes(k)] = force_bytes(v)

            resp = requests_method(url, data=bytes_body, headers=bytes_headers, files=files,
                                   timeout=self.timeout)
        except requests.exceptions.Timeout as err:
            error_message = "Connection to server '%s' timed out: %s"
            self.log.error(error_message, url, err, exc_info=True)
            raise SolrError(error_message % (url, err))
        except requests.exceptions.ConnectionError as err:
            error_message = "Failed to connect to server at '%s', are you sure that URL is correct? Checking it in a browser might help: %s"
            params = (url, err)
            self.log.error(error_message, *params, exc_info=True)
            raise SolrError(error_message % params)

        end_time = time.time()
        self.log.info("Finished '%s' (%s) with body '%s' in %0.3f seconds.",
                      url, method, log_body[:10], end_time - start_time)

        if int(resp.status_code) != 200:
            error_message = self._extract_error(resp)
            self.log.error(error_message, extra={'data': {'headers': resp.headers,
                                                          'response': resp.content}})
            raise SolrError(error_message)

        return force_unicode(resp.content)

    def _select(self, params):
        # specify json encoding of results
        params['wt'] = 'json'
        params_encoded = safe_urlencode(params, True)

        if len(params_encoded) < 1024:
            # Typical case.
            path = 'select/?%s' % params_encoded
            return self._send_request('get', path)
        else:
            # Handles very long queries by submitting as a POST.
            path = 'select/'
            headers = {
                'Content-type': 'application/x-www-form-urlencoded; charset=utf-8',
            }
            return self._send_request('post', path, body=params_encoded, headers=headers)

    def _mlt(self, params):
        # specify json encoding of results
        params['wt'] = 'json'
        path = 'mlt/?%s' % safe_urlencode(params, True)
        return self._send_request('get', path)

    def _suggest_terms(self, params):
        # specify json encoding of results
        params['wt'] = 'json'
        path = 'terms/?%s' % safe_urlencode(params, True)
        return self._send_request('get', path)

    def _update(self, message, clean_ctrl_chars=True, commit=True, waitFlush=None, waitSearcher=None):
        """
        Posts the given xml message to http://<self.url>/update and
        returns the result.

        Passing `sanitize` as False will prevent the message from being cleaned
        of control characters (default True). This is done by default because
        these characters would cause Solr to fail to parse the XML. Only pass
        False if you're positive your data is clean.
        """
        path = 'update/'

        # Per http://wiki.apache.org/solr/UpdateXmlMessages, we can append a
        # ``commit=true`` to the URL and have the commit happen without a
        # second request.
        query_vars = []

        if commit is not None:
            query_vars.append('commit=%s' % str(bool(commit)).lower())

        if waitFlush is not None:
            query_vars.append('waitFlush=%s' % str(bool(waitFlush)).lower())

        if waitSearcher is not None:
            query_vars.append('waitSearcher=%s' % str(bool(waitSearcher)).lower())

        if query_vars:
            path = '%s?%s' % (path, '&'.join(query_vars))

        # Clean the message of ctrl characters.
        if clean_ctrl_chars:
            message = sanitize(message)

        return self._send_request('post', path, message, {'Content-type': 'text/xml; charset=utf-8'})

    def _extract_error(self, resp):
        """
        Extract the actual error message from a solr response.
        """
        reason = resp.headers.get('reason', None)
        full_html = None

        if reason is None:
            reason, full_html = self._scrape_response(resp.headers, resp.content)

        msg = "[Reason: %s]" % reason

        if reason is None:
            msg += "\n%s" % unescape_html(full_html)

        return msg

    def _scrape_response(self, headers, response):
        """
        Scrape the html response.
        """
        # identify the responding server
        server_type = None
        server_string = headers.get('server', '')
        content_type = headers.get('content-type', '')

        if server_string and 'jetty' in server_string.lower():
            server_type = 'jetty'

        if server_string and 'coyote' in server_string.lower():
            import lxml.html
            server_type = 'tomcat'

        # Solr 4 handle errors by itself
        if content_type.startswith('application/json'):
            server_type = 'solr4_json'

        if content_type.startswith('application/xml'):
            server_type = 'solr4_xml'

        reason = None
        full_html = ''
        dom_tree = None

        if server_type == 'solr4_json':
            try:
                data = json.loads(response)
                error = data['error']
                reason = error.get('msg') or error.get('trace')
            except (ValueError, KeyError):
                pass
        elif server_type == 'solr4_xml':
            try:
                tree = ET.fromstring(response)
                lst_nodes = tree.findall('lst')

                for lst_node in lst_nodes:
                    if lst_node.get('name') == 'error':
                        msg_node = lst_node.find('str')
                        if msg_node is not None and msg_node.get('name') in ('msg', 'trace'):
                            reason = msg_node.text
                            break
            except SyntaxError, e:
                pass
        elif server_type == 'tomcat':
            # Tomcat doesn't produce a valid XML response
            soup = lxml.html.fromstring(response)
            body_node = soup.find('body')
            p_nodes = body_node.cssselect('p')

            for p_node in p_nodes:
                children = p_node.getchildren()

<<<<<<< HEAD
                if len(children) >= 2 and 'message' in children[0].renderContents().lower():
                    reason = children[1].renderContents()
=======
                if len(children) >= 2 and 'message' in children[0].text.lower():
                    reason = children[1].text

            if reason is None:
                from lxml.html.clean import clean_html
                full_html = clean_html(response)
>>>>>>> cd153c47
        else:
            # Let's assume others do produce a valid XML response
            try:
                dom_tree = ET.fromstring(response)
                reason_node = None

                # html page might be different for every server
                if server_type == 'jetty':
                    reason_node = dom_tree.find('body/pre')
                else:
                    reason_node = dom_tree.find('head/title')

                if reason_node is not None:
                    reason = reason_node.text

                if reason is None:
                    full_html = ET.tostring(dom_tree)
<<<<<<< HEAD
            except SyntaxError, e:
                pass

        if reason is None:
            full_html = "%s" % response
=======
            except SyntaxError as err:
                full_html = "%s" % response
>>>>>>> cd153c47

        full_html = full_html.replace('\n', '')
        full_html = full_html.replace('\r', '')
        full_html = full_html.replace('<br/>', '')
        full_html = full_html.replace('<br />', '')
        full_html = full_html.strip()
        return reason, full_html

    # Conversion #############################################################

    def _from_python(self, value):
        """
        Converts python values to a form suitable for insertion into the xml
        we send to solr.
        """
        if hasattr(value, 'strftime'):
            if hasattr(value, 'hour'):
                value = "%sZ" % value.isoformat()
            else:
                value = "%sT00:00:00Z" % value.isoformat()
        elif isinstance(value, bool):
            if value:
                value = 'true'
            else:
                value = 'false'
        else:
            if IS_PY3:
                # Python 3.X
                if isinstance(value, bytes):
                    value = str(value, errors='replace')
            else:
                # Python 2.X
                if isinstance(value, str):
                    value = unicode(value, errors='replace')

            value = "{0}".format(value)

        return value

    def _to_python(self, value):
        """
        Converts values from Solr to native Python values.
        """
        if isinstance(value, (int, float, long, complex)):
            return value

        if isinstance(value, (list, tuple)):
            value = value[0]

        if value == 'true':
            return True
        elif value == 'false':
            return False

        is_string = False

        if IS_PY3:
            if isinstance(value, bytes):
                value = force_unicode(value)

            if isinstance(value, str):
                is_string = True
        else:
            if isinstance(value, str):
                value = force_unicode(value)

            if isinstance(value, basestring):
                is_string = True

        if is_string == True:
            possible_datetime = DATETIME_REGEX.search(value)

            if possible_datetime:
                date_values = possible_datetime.groupdict()

                for dk, dv in date_values.items():
                    date_values[dk] = int(dv)

                return datetime.datetime(date_values['year'], date_values['month'], date_values['day'], date_values['hour'], date_values['minute'], date_values['second'])

        try:
            # This is slightly gross but it's hard to tell otherwise what the
            # string's original type might have been. Be careful who you trust.
            converted_value = eval(value)

            # Try to handle most built-in types.
            if isinstance(converted_value, (list, tuple, set, dict, int, float, long, complex)):
                return converted_value
        except:
            # If it fails (SyntaxError or its ilk) or we don't trust it,
            # continue on.
            pass

        return value

    def _is_null_value(self, value):
        """
        Check if a given value is ``null``.

        Criteria for this is based on values that shouldn't be included
        in the Solr ``add`` request at all.
        """
        if value is None:
            return True

        if IS_PY3:
            # Python 3.X
            if isinstance(value, str) and len(value) == 0:
                return True
        else:
            # Python 2.X
            if isinstance(value, basestring) and len(value) == 0:
                return True

        # TODO: This should probably be removed when solved in core Solr level?
        return False

    # API Methods ############################################################

    def search(self, q, **kwargs):
        """
        Performs a search and returns the results.

        Requires a ``q`` for a string version of the query to run.

        Optionally accepts ``**kwargs`` for additional options to be passed
        through the Solr URL.

        Usage::

            # All docs.
            results = solr.search('*:*')

            # Search with highlighting.
            results = solr.search('ponies', **{
                'hl': 'true',
                'hl.fragsize': 10,
            })

        """
        params = {'q': q}
        params.update(kwargs)
        response = self._select(params)

        # TODO: make result retrieval lazy and allow custom result objects
        result = self.decoder.decode(response)
        result_kwargs = {}

        if result.get('debug'):
            result_kwargs['debug'] = result['debug']

        if result.get('highlighting'):
            result_kwargs['highlighting'] = result['highlighting']

        if result.get('facet_counts'):
            result_kwargs['facets'] = result['facet_counts']

        if result.get('spellcheck'):
            result_kwargs['spellcheck'] = result['spellcheck']

        if result.get('stats'):
            result_kwargs['stats'] = result['stats']

        if 'QTime' in result.get('responseHeader', {}):
            result_kwargs['qtime'] = result['responseHeader']['QTime']

        if result.get('grouped'):
            result_kwargs['grouped'] = result['grouped']

        response = result.get('response') or {}
        numFound = response.get('numFound', 0)
        self.log.debug("Found '%s' search results.", numFound)
        return Results(response.get('docs', ()), numFound, **result_kwargs)

    def more_like_this(self, q, mltfl, **kwargs):
        """
        Finds and returns results similar to the provided query.

        Requires Solr 1.3+.

        Usage::

            similar = solr.more_like_this('id:doc_234', 'text')

        """
        params = {
            'q': q,
            'mlt.fl': mltfl,
        }
        params.update(kwargs)
        response = self._mlt(params)

        result = self.decoder.decode(response)

        if result['response'] is None:
            result['response'] = {
                'docs': [],
                'numFound': 0,
            }

        self.log.debug("Found '%s' MLT results.", result['response']['numFound'])
        return Results(result['response']['docs'], result['response']['numFound'])

    def suggest_terms(self, fields, prefix, **kwargs):
        """
        Accepts a list of field names and a prefix

        Returns a dictionary keyed on field name containing a list of
        ``(term, count)`` pairs

        Requires Solr 1.4+.
        """
        params = {
            'terms.fl': fields,
            'terms.prefix': prefix,
        }
        params.update(kwargs)
        response = self._suggest_terms(params)
        result = self.decoder.decode(response)
        terms = result.get("terms", {})
        res = {}

        # in Solr 1.x the value of terms is a flat list:
        #   ["field_name", ["dance",23,"dancers",10,"dancing",8,"dancer",6]]
        #
        # in Solr 3.x the value of terms is a dict:
        #   {"field_name": ["dance",23,"dancers",10,"dancing",8,"dancer",6]}
        if isinstance(terms, (list, tuple)):
            terms = dict(zip(terms[0::2], terms[1::2]))

        for field, values in terms.items():
            tmp = list()

            while values:
                tmp.append((values.pop(0), values.pop(0)))

            res[field] = tmp

        self.log.debug("Found '%d' Term suggestions results.", sum(len(j) for i, j in res.items()))
        return res

    def _build_doc(self, doc, boost=None):
        doc_elem = ET.Element('doc')

        for key, value in doc.items():
            if key == 'boost':
                doc_elem.set('boost', force_unicode(value))
                continue

            # To avoid multiple code-paths we'd like to treat all of our values as iterables:
            if isinstance(value, (list, tuple)):
                values = value
            else:
                values = (value, )

            for bit in values:
                if self._is_null_value(bit):
                    continue

                attrs = {'name': key}

                if boost and key in boost:
                    attrs['boost'] = force_unicode(boost[key])

                field = ET.Element('field', **attrs)
                field.text = self._from_python(bit)

                doc_elem.append(field)

        return doc_elem

    def add(self, docs, commit=True, boost=None, commitWithin=None, waitFlush=None, waitSearcher=None):
        """
        Adds or updates documents.

        Requires ``docs``, which is a list of dictionaries. Each key is the
        field name and each value is the value to index.

        Optionally accepts ``commit``. Default is ``True``.

        Optionally accepts ``boost``. Default is ``None``.

        Optionally accepts ``commitWithin``. Default is ``None``.

        Optionally accepts ``waitFlush``. Default is ``None``.

        Optionally accepts ``waitSearcher``. Default is ``None``.

        Usage::

            solr.add([
                {
                    "id": "doc_1",
                    "title": "A test document",
                },
                {
                    "id": "doc_2",
                    "title": "The Banana: Tasty or Dangerous?",
                },
            ])
        """
        start_time = time.time()
        self.log.debug("Starting to build add request...")
        message = ET.Element('add')

        if commitWithin:
            message.set('commitWithin', commitWithin)

        for doc in docs:
            message.append(self._build_doc(doc, boost=boost))

        # This returns a bytestring. Ugh.
        m = ET.tostring(message, encoding='utf-8')
        # Convert back to Unicode please.
        m = force_unicode(m)

        end_time = time.time()
        self.log.debug("Built add request of %s docs in %0.2f seconds.", len(docs), end_time - start_time)
        return self._update(m, commit=commit, waitFlush=waitFlush, waitSearcher=waitSearcher)

    def delete(self, id=None, q=None, commit=True, waitFlush=None, waitSearcher=None):
        """
        Deletes documents.

        Requires *either* ``id`` or ``query``. ``id`` is if you know the
        specific document id to remove. ``query`` is a Lucene-style query
        indicating a collection of documents to delete.

        Optionally accepts ``commit``. Default is ``True``.

        Optionally accepts ``waitFlush``. Default is ``None``.

        Optionally accepts ``waitSearcher``. Default is ``None``.

        Usage::

            solr.delete(id='doc_12')
            solr.delete(q='*:*')

        """
        if id is None and q is None:
            raise ValueError('You must specify "id" or "q".')
        elif id is not None and q is not None:
            raise ValueError('You many only specify "id" OR "q", not both.')
        elif id is not None:
            m = '<delete><id>%s</id></delete>' % id
        elif q is not None:
            m = '<delete><query>%s</query></delete>' % q

        return self._update(m, commit=commit, waitFlush=waitFlush, waitSearcher=waitSearcher)

    def commit(self, waitFlush=None, waitSearcher=None, expungeDeletes=None):
        """
        Forces Solr to write the index data to disk.

        Optionally accepts ``expungeDeletes``. Default is ``None``.

        Optionally accepts ``waitFlush``. Default is ``None``.

        Optionally accepts ``waitSearcher``. Default is ``None``.

        Usage::

            solr.commit()

        """
        if expungeDeletes is not None:
            msg = '<commit expungeDeletes="%s" />' % str(bool(expungeDeletes)).lower()
        else:
            msg = '<commit />'

        return self._update(msg, waitFlush=waitFlush, waitSearcher=waitSearcher)

    def optimize(self, waitFlush=None, waitSearcher=None, maxSegments=None):
        """
        Tells Solr to streamline the number of segments used, essentially a
        defragmentation operation.

        Optionally accepts ``maxSegments``. Default is ``None``.

        Optionally accepts ``waitFlush``. Default is ``None``.

        Optionally accepts ``waitSearcher``. Default is ``None``.

        Usage::

            solr.optimize()

        """
        if maxSegments:
            msg = '<optimize maxSegments="%d" />' % maxSegments
        else:
            msg = '<optimize />'

        return self._update(msg, waitFlush=waitFlush, waitSearcher=waitSearcher)

    def extract(self, file_obj, extractOnly=True, **kwargs):
        """
        POSTs a file to the Solr ExtractingRequestHandler so rich content can
        be processed using Apache Tika. See the Solr wiki for details:

            http://wiki.apache.org/solr/ExtractingRequestHandler

        The ExtractingRequestHandler has a very simply model: it extracts
        contents and metadata from the uploaded file and inserts it directly
        into the index. This is rarely useful as it allows no way to store
        additional data or otherwise customize the record. Instead, by default
        we'll use the extract-only mode to extract the data without indexing it
        so the caller has the opportunity to process it as appropriate; call
        with ``extractOnly=False`` if you want to insert with no additional
        processing.

        Returns None if metadata cannot be extracted; otherwise returns a
        dictionary containing at least two keys:

            :contents:
                        Extracted full-text content, if applicable
            :metadata:
                        key:value pairs of text strings
        """
        if not hasattr(file_obj, "name"):
            raise ValueError("extract() requires file-like objects which have a defined name property")

        params = {
            "extractOnly": "true" if extractOnly else "false",
            "lowernames": "true",
            "wt": "json",
        }
        params.update(kwargs)

        try:
            # We'll provide the file using its true name as Tika may use that
            # as a file type hint:
            resp = self._send_request('post', 'update/extract',
                                      body=params,
                                      files={'file': (file_obj.name, file_obj)})
        except (IOError, SolrError) as err:
            self.log.error("Failed to extract document metadata: %s", err,
                           exc_info=True)
            raise

        try:
            data = json.loads(resp)
        except ValueError as err:
            self.log.error("Failed to load JSON response: %s", err,
                           exc_info=True)
            raise

        data['contents'] = data.pop(file_obj.name, None)
        data['metadata'] = metadata = {}

        raw_metadata = data.pop("%s_metadata" % file_obj.name, None)

        if raw_metadata:
            # The raw format is somewhat annoying: it's a flat list of
            # alternating keys and value lists
            while raw_metadata:
                metadata[raw_metadata.pop()] = raw_metadata.pop()

        return data


class SolrCoreAdmin(object):
    """
    Handles core admin operations: see http://wiki.apache.org/solr/CoreAdmin

    Operations offered by Solr are:
       1. STATUS
       2. CREATE
       3. RELOAD
       4. RENAME
       5. ALIAS
       6. SWAP
       7. UNLOAD
       8. LOAD (not currently implemented)
    """
    def __init__(self, url, *args, **kwargs):
        super(SolrCoreAdmin, self).__init__(*args, **kwargs)
        self.url = url

    def _get_url(self, url, params={}, headers={}):
        resp = requests.get(url, data=safe_urlencode(params), headers=headers)
        return force_unicode(resp.content)

    def status(self, core=None):
        """http://wiki.apache.org/solr/CoreAdmin#head-9be76f5a459882c5c093a7a1456e98bea7723953"""
        params = {
            'action': 'STATUS',
        }

        if core is not None:
            params.update(core=core)

        return self._get_url(self.url, params=params)

    def create(self, name, instance_dir=None, config='solrcofig.xml', schema='schema.xml'):
        """http://wiki.apache.org/solr/CoreAdmin#head-7ca1b98a9df8b8ca0dcfbfc49940ed5ac98c4a08"""
        params = {
            'action': 'STATUS',
            'name': name,
            'config': config,
            'schema': schema,
        }

        if instance_dir is None:
            params.update(instanceDir=name)
        else:
            params.update(instanceDir=instance_dir)

        return self._get_url(self.url, params=params)

    def reload(self, core):
        """http://wiki.apache.org/solr/CoreAdmin#head-3f125034c6a64611779442539812067b8b430930"""
        params = {
            'action': 'RELOAD',
            'core': core,
        }
        return self._get_url(self.url, params=params)

    def rename(self, core, other):
        """http://wiki.apache.org/solr/CoreAdmin#head-9473bee1abed39e8583ba45ef993bebb468e3afe"""
        params = {
            'action': 'RENAME',
            'core': core,
            'other': other,
        }
        return self._get_url(self.url, params=params)

    def swap(self, core, other):
        """http://wiki.apache.org/solr/CoreAdmin#head-928b872300f1b66748c85cebb12a59bb574e501b"""
        params = {
            'action': 'SWAP',
            'core': core,
            'other': other,
        }
        return self._get_url(self.url, params=params)

    def unload(self, core):
        """http://wiki.apache.org/solr/CoreAdmin#head-f5055a885932e2c25096a8856de840b06764d143"""
        params = {
            'action': 'UNLOAD',
            'core': core,
        }
        return self._get_url(self.url, params=params)

    def load(self, core):
        raise NotImplementedError('Solr 1.4 and below do not support this operation.')


# Using two-tuples to preserve order.
REPLACEMENTS = (
    # Nuke nasty control characters.
    (b'\x00', b''), # Start of heading
    (b'\x01', b''), # Start of heading
    (b'\x02', b''), # Start of text
    (b'\x03', b''), # End of text
    (b'\x04', b''), # End of transmission
    (b'\x05', b''), # Enquiry
    (b'\x06', b''), # Acknowledge
    (b'\x07', b''), # Ring terminal bell
    (b'\x08', b''), # Backspace
    (b'\x0b', b''), # Vertical tab
    (b'\x0c', b''), # Form feed
    (b'\x0e', b''), # Shift out
    (b'\x0f', b''), # Shift in
    (b'\x10', b''), # Data link escape
    (b'\x11', b''), # Device control 1
    (b'\x12', b''), # Device control 2
    (b'\x13', b''), # Device control 3
    (b'\x14', b''), # Device control 4
    (b'\x15', b''), # Negative acknowledge
    (b'\x16', b''), # Synchronous idle
    (b'\x17', b''), # End of transmission block
    (b'\x18', b''), # Cancel
    (b'\x19', b''), # End of medium
    (b'\x1a', b''), # Substitute character
    (b'\x1b', b''), # Escape
    (b'\x1c', b''), # File separator
    (b'\x1d', b''), # Group separator
    (b'\x1e', b''), # Record separator
    (b'\x1f', b''), # Unit separator
)

def sanitize(data):
    fixed_string = force_bytes(data)

    for bad, good in REPLACEMENTS:
        fixed_string = fixed_string.replace(bad, good)

    return force_unicode(fixed_string)<|MERGE_RESOLUTION|>--- conflicted
+++ resolved
@@ -431,17 +431,12 @@
             for p_node in p_nodes:
                 children = p_node.getchildren()
 
-<<<<<<< HEAD
-                if len(children) >= 2 and 'message' in children[0].renderContents().lower():
-                    reason = children[1].renderContents()
-=======
                 if len(children) >= 2 and 'message' in children[0].text.lower():
                     reason = children[1].text
 
             if reason is None:
                 from lxml.html.clean import clean_html
                 full_html = clean_html(response)
->>>>>>> cd153c47
         else:
             # Let's assume others do produce a valid XML response
             try:
@@ -459,16 +454,11 @@
 
                 if reason is None:
                     full_html = ET.tostring(dom_tree)
-<<<<<<< HEAD
-            except SyntaxError, e:
+            except SyntaxError as err:
                 pass
 
-        if reason is None:
-            full_html = "%s" % response
-=======
-            except SyntaxError as err:
-                full_html = "%s" % response
->>>>>>> cd153c47
+        if reason is None and not full_html:
+            full_html = "%s" % response                
 
         full_html = full_html.replace('\n', '')
         full_html = full_html.replace('\r', '')
