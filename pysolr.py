# -*- coding: utf-8 -*-
from __future__ import print_function
from __future__ import unicode_literals

import datetime
import logging
import re
import requests
import time
import types
import ast

try:
    # Prefer lxml, if installed.
    from lxml import etree as ET
except ImportError:
    try:
        from xml.etree import cElementTree as ET
    except ImportError:
        raise ImportError("No suitable ElementTree implementation was found.")

try:
    # Prefer simplejson, if installed.
    import simplejson as json
except ImportError:
    import json

try:
    # Python 3.X
    from urllib.parse import urlencode
except ImportError:
    # Python 2.X
    from urllib import urlencode

try:
    # Python 3.X
    import html.entities as htmlentities
except ImportError:
    # Python 2.X
    import htmlentitydefs as htmlentities

try:
    # Python 2.X
    unicode_char = unichr
except NameError:
    # Python 3.X
    unicode_char = chr
    # Ugh.
    long = int


__author__ = 'Daniel Lindsley, Joseph Kocherhans, Jacob Kaplan-Moss'
__all__ = ['Solr']
__version__ = (3, 1, 0)


def get_version():
    return "%s.%s.%s" % __version__[:3]


DATETIME_REGEX = re.compile('^(?P<year>\d{4})-(?P<month>\d{2})-(?P<day>\d{2})T(?P<hour>\d{2}):(?P<minute>\d{2}):(?P<second>\d{2})(\.\d+)?Z$')


class NullHandler(logging.Handler):
    def emit(self, record):
        pass


# Add the ``NullHandler`` to avoid logging by default while still allowing
# others to attach their own handlers.
LOG = logging.getLogger('pysolr')
h = NullHandler()
LOG.addHandler(h)

# For debugging...
if False:
    LOG.setLevel(logging.DEBUG)
    stream = logging.StreamHandler()
    LOG.addHandler(stream)


def is_py3():
    try:
        basestring
        return False
    except NameError:
        return True


IS_PY3 = is_py3()


def force_unicode(value):
    """
    Forces a bytestring to become a Unicode string.
    """
    if IS_PY3:
        # Python 3.X
        if isinstance(value, bytes):
            value = value.decode('utf-8', errors='replace')
        elif not isinstance(value, str):
            value = str(value)
    else:
        # Python 2.X
        if isinstance(value, str):
            value = value.decode('utf-8', 'replace')
        elif not isinstance(value, basestring):
            value = unicode(value)

    return value


def force_bytes(value):
    """
    Forces a Unicode string to become a bytestring.
    """
    if IS_PY3:
        if isinstance(value, str):
            value = value.encode('utf-8', 'backslashreplace')
    else:
        if isinstance(value, unicode):
            value = value.encode('utf-8')

    return value


def unescape_html(text):
    """
    Removes HTML or XML character references and entities from a text string.

    @param text The HTML (or XML) source text.
    @return The plain text, as a Unicode string, if necessary.

    Source: http://effbot.org/zone/re-sub.htm#unescape-html
    """
    def fixup(m):
        text = m.group(0)
        if text[:2] == "&#":
            # character reference
            try:
                if text[:3] == "&#x":
                    return unicode_char(int(text[3:-1], 16))
                else:
                    return unicode_char(int(text[2:-1]))
            except ValueError:
                pass
        else:
            # named entity
            try:
                text = unicode_char(htmlentities.name2codepoint[text[1:-1]])
            except KeyError:
                pass
        return text # leave as is
    return re.sub("&#?\w+;", fixup, text)


def safe_urlencode(params, doseq=0):
    """
    UTF-8-safe version of safe_urlencode

    The stdlib safe_urlencode prior to Python 3.x chokes on UTF-8 values
    which can't fail down to ascii.
    """
    if IS_PY3:
        return urlencode(params, doseq)

    if hasattr(params, "items"):
        params = params.items()

    new_params = list()

    for k, v in params:
        k = k.encode("utf-8")

        if isinstance(v, (list, tuple)):
            new_params.append((k, [force_bytes(i) for i in v]))
        else:
            new_params.append((k, force_bytes(v)))

    return urlencode(new_params, doseq)


class SolrError(Exception):
    pass


class Results(object):
    def __init__(self, docs, hits, highlighting=None, facets=None,
                 spellcheck=None, stats=None, qtime=None, debug=None,
                 grouped=None):
        self.docs = docs
        self.hits = hits
        self.highlighting = highlighting or {}
        self.facets = facets or {}
        self.spellcheck = spellcheck or {}
        self.stats = stats or {}
        self.qtime = qtime
        self.debug = debug or {}
        self.grouped = grouped or {}

    def __len__(self):
        return len(self.docs)

    def __iter__(self):
        return iter(self.docs)


class Solr(object):
    """
    The main object for working with Solr.

    Optionally accepts ``decoder`` for an alternate JSON decoder instance.
    Default is ``json.JSONDecoder()``.

    Optionally accepts ``timeout`` for wait seconds until giving up on a
    request. Default is ``60`` seconds.

    Usage::

        solr = pysolr.Solr('http://localhost:8983/solr')
        # With a 10 second timeout.
        solr = pysolr.Solr('http://localhost:8983/solr', timeout=10)

    """
    def __init__(self, url, decoder=None, timeout=60):
        self.decoder = decoder or json.JSONDecoder()
        self.url = url
        self.timeout = timeout
        self.log = self._get_log()
        self.session = requests.Session()
        self.session.stream = False

    def _get_log(self):
        return LOG

    def _create_full_url(self, path=''):
        if len(path):
            return '/'.join([self.url.rstrip('/'), path.lstrip('/')])

        # No path? No problem.
        return self.url

    def _send_request(self, method, path='', body=None, headers=None, files=None):
        url = self._create_full_url(path)
        method = method.lower()
        log_body = body

        if headers is None:
            headers = {}

        if log_body is None:
            log_body = ''
        elif not isinstance(log_body, str):
            log_body = repr(body)

        self.log.debug("Starting request to '%s' (%s) with body '%s'...",
                       url, method, log_body[:10])
        start_time = time.time()

        try:
            requests_method = getattr(self.session, method, 'get')
        except AttributeError as err:
            raise SolrError("Unable to send HTTP method '{0}.".format(method))

        try:
            # Everything except the body can be Unicode. The body must be
            # encoded to bytes to work properly on Py3.
            bytes_body = body

            if bytes_body is not None:
                bytes_body = force_bytes(body)

            if not 'content-type' in [key.lower() for key in headers.keys()]:
                headers['Content-type'] = 'application/xml; charset=UTF-8'

            resp = requests_method(url, data=bytes_body, headers=headers, files=files,
                                   timeout=self.timeout)
        except requests.exceptions.Timeout as err:
            error_message = "Connection to server '%s' timed out: %s"
            self.log.error(error_message, url, err, exc_info=True)
            raise SolrError(error_message % (url, err))
        except requests.exceptions.ConnectionError as err:
            error_message = "Failed to connect to server at '%s', are you sure that URL is correct? Checking it in a browser might help: %s"
            params = (url, err)
            self.log.error(error_message, *params, exc_info=True)
            raise SolrError(error_message % params)

        end_time = time.time()
        self.log.info("Finished '%s' (%s) with body '%s' in %0.3f seconds.",
                      url, method, log_body[:10], end_time - start_time)

        if int(resp.status_code) != 200:
            error_message = self._extract_error(resp)
            self.log.error(error_message, extra={'data': {'headers': resp.headers,
                                                          'response': resp.content}})
            raise SolrError(error_message)

        return force_unicode(resp.content)

    def _select(self, params):
        # specify json encoding of results
        params['wt'] = 'json'
        params_encoded = safe_urlencode(params, True)

        if len(params_encoded) < 1024:
            # Typical case.
            path = 'select/?%s' % params_encoded
            return self._send_request('get', path)
        else:
            # Handles very long queries by submitting as a POST.
            path = 'select/'
            headers = {
                'Content-type': 'application/x-www-form-urlencoded; charset=utf-8',
            }
            return self._send_request('post', path, body=params_encoded, headers=headers)

    def _mlt(self, params):
        # specify json encoding of results
        params['wt'] = 'json'
        path = 'mlt/?%s' % safe_urlencode(params, True)
        return self._send_request('get', path)

    def _suggest_terms(self, params):
        # specify json encoding of results
        params['wt'] = 'json'
        path = 'terms/?%s' % safe_urlencode(params, True)
        return self._send_request('get', path)

    def _update(self, message, clean_ctrl_chars=True, commit=True, waitFlush=None, waitSearcher=None):
        """
        Posts the given xml message to http://<self.url>/update and
        returns the result.

        Passing `sanitize` as False will prevent the message from being cleaned
        of control characters (default True). This is done by default because
        these characters would cause Solr to fail to parse the XML. Only pass
        False if you're positive your data is clean.
        """
        path = 'update/'

        # Per http://wiki.apache.org/solr/UpdateXmlMessages, we can append a
        # ``commit=true`` to the URL and have the commit happen without a
        # second request.
        query_vars = []

        if commit is not None:
            query_vars.append('commit=%s' % str(bool(commit)).lower())

        if waitFlush is not None:
            query_vars.append('waitFlush=%s' % str(bool(waitFlush)).lower())

        if waitSearcher is not None:
            query_vars.append('waitSearcher=%s' % str(bool(waitSearcher)).lower())

        if query_vars:
            path = '%s?%s' % (path, '&'.join(query_vars))

        # Clean the message of ctrl characters.
        if clean_ctrl_chars:
            message = sanitize(message)

        return self._send_request('post', path, message, {'Content-type': 'text/xml; charset=utf-8'})

    def _extract_error(self, resp):
        """
        Extract the actual error message from a solr response.
        """
        reason = resp.headers.get('reason', None)
        full_html = None

        if reason is None:
            reason, full_html = self._scrape_response(resp.headers, resp.content)

        msg = "[Reason: %s]" % reason

        if reason is None:
            msg += "\n%s" % unescape_html(full_html)

        return msg

    def _scrape_response(self, headers, response):
        """
        Scrape the html response.
        """
        # identify the responding server
        server_type = None
        server_string = headers.get('server', '')
        content_type = headers.get('content-type', '')

        if server_string and 'jetty' in server_string.lower():
            server_type = 'jetty'

        if server_string and 'coyote' in server_string.lower():
            import lxml.html
            server_type = 'tomcat'

        reason = None
        full_html = ''
        dom_tree = None

        # Solr 4.0 json response
        try:
            data = self.decoder.decode(force_unicode(response))
            error = data['error']
            reason = error.get('msg') or error.get('trace')
        except (ValueError, KeyError) as e:
            pass

        if reason is None:
            # Solr 4.0 xml response
            try:
                tree = ET.fromstring(response)
                lst_nodes = tree.findall('lst')

                for lst_node in lst_nodes:
                    if lst_node.get('name') == 'error':
                        msg_node = lst_node.find('str')
                        if msg_node is not None and msg_node.get('name') in ('msg', 'trace'):
                            reason = msg_node.text
                            break
            except SyntaxError as e:
                pass

        if reason is None:
            if server_type == 'tomcat':
                # Tomcat doesn't produce a valid XML response

<<<<<<< HEAD
                soup = lxml.html.fromstring(response)
                body_node = soup.find('body')
                p_nodes = body_node.cssselect('p')
=======
                if len(children) >= 2 and hasattr(children[0], 'renderContents'):
                    if 'description' in children[0].renderContents().lower():
                        if reason is None:
                            reason = children[1].renderContents()
                        else:
                            reason += ", " + children[1].renderContents()

            if reason is None:
                from lxml.html.clean import clean_html
                full_html = clean_html(response)
        else:
            # Let's assume others do produce a valid XML response
            try:
                dom_tree = ET.fromstring(response)
                reason_node = None
>>>>>>> ae4083e6

                for p_node in p_nodes:
                    children = p_node.getchildren()

                    if len(children) >= 2 and 'message' in children[0].text.lower():
                        reason = children[1].text

                if reason is None:
                    from lxml.html.clean import clean_html
                    full_html = clean_html(response)
            else:
                # Let's assume others do produce a valid XML response
                try:
                    dom_tree = ET.fromstring(response)
                    reason_node = None

                    # html page might be different for every server
                    if server_type == 'jetty':
                        reason_node = dom_tree.find('body/pre')
                    else:
                        reason_node = dom_tree.find('head/title')

                    if reason_node is not None:
                        reason = reason_node.text

                    if reason is None:
                        full_html = ET.tostring(dom_tree)
                except SyntaxError as err:
                    pass

        if reason is None and not full_html:
            full_html = "%s" % response                

        full_html = full_html.replace('\n', '')
        full_html = full_html.replace('\r', '')
        full_html = full_html.replace('<br/>', '')
        full_html = full_html.replace('<br />', '')
        full_html = full_html.strip()
        return reason, full_html

    # Conversion #############################################################

    def _from_python(self, value):
        """
        Converts python values to a form suitable for insertion into the xml
        we send to solr.
        """
        if hasattr(value, 'strftime'):
            if hasattr(value, 'hour'):
                value = "%sZ" % value.isoformat()
            else:
                value = "%sT00:00:00Z" % value.isoformat()
        elif isinstance(value, bool):
            if value:
                value = 'true'
            else:
                value = 'false'
        else:
            if IS_PY3:
                # Python 3.X
                if isinstance(value, bytes):
                    value = str(value, errors='replace')
            else:
                # Python 2.X
                if isinstance(value, str):
                    value = unicode(value, errors='replace')

            value = "{0}".format(value)

        return value

    def _to_python(self, value):
        """
        Converts values from Solr to native Python values.
        """
        if isinstance(value, (int, float, long, complex)):
            return value

        if isinstance(value, (list, tuple)):
            value = value[0]

        if value == 'true':
            return True
        elif value == 'false':
            return False

        is_string = False

        if IS_PY3:
            if isinstance(value, bytes):
                value = force_unicode(value)

            if isinstance(value, str):
                is_string = True
        else:
            if isinstance(value, str):
                value = force_unicode(value)

            if isinstance(value, basestring):
                is_string = True

        if is_string == True:
            possible_datetime = DATETIME_REGEX.search(value)

            if possible_datetime:
                date_values = possible_datetime.groupdict()

                for dk, dv in date_values.items():
                    date_values[dk] = int(dv)

                return datetime.datetime(date_values['year'], date_values['month'], date_values['day'], date_values['hour'], date_values['minute'], date_values['second'])

        try:
            # This is slightly gross but it's hard to tell otherwise what the
            # string's original type might have been.
            return ast.literal_eval(value)
        except (ValueError, SyntaxError):
            # If it fails, continue on.
            pass

        return value

    def _is_null_value(self, value):
        """
        Check if a given value is ``null``.

        Criteria for this is based on values that shouldn't be included
        in the Solr ``add`` request at all.
        """
        if value is None:
            return True

        if IS_PY3:
            # Python 3.X
            if isinstance(value, str) and len(value) == 0:
                return True
        else:
            # Python 2.X
            if isinstance(value, basestring) and len(value) == 0:
                return True

        # TODO: This should probably be removed when solved in core Solr level?
        return False

    # API Methods ############################################################

    def search(self, q, **kwargs):
        """
        Performs a search and returns the results.

        Requires a ``q`` for a string version of the query to run.

        Optionally accepts ``**kwargs`` for additional options to be passed
        through the Solr URL.

        Usage::

            # All docs.
            results = solr.search('*:*')

            # Search with highlighting.
            results = solr.search('ponies', **{
                'hl': 'true',
                'hl.fragsize': 10,
            })

        """
        params = {'q': q}
        params.update(kwargs)
        response = self._select(params)

        # TODO: make result retrieval lazy and allow custom result objects
        result = self.decoder.decode(response)
        result_kwargs = {}

        if result.get('debug'):
            result_kwargs['debug'] = result['debug']

        if result.get('highlighting'):
            result_kwargs['highlighting'] = result['highlighting']

        if result.get('facet_counts'):
            result_kwargs['facets'] = result['facet_counts']

        if result.get('spellcheck'):
            result_kwargs['spellcheck'] = result['spellcheck']

        if result.get('stats'):
            result_kwargs['stats'] = result['stats']

        if 'QTime' in result.get('responseHeader', {}):
            result_kwargs['qtime'] = result['responseHeader']['QTime']

        if result.get('grouped'):
            result_kwargs['grouped'] = result['grouped']

        response = result.get('response') or {}
        numFound = response.get('numFound', 0)
        self.log.debug("Found '%s' search results.", numFound)
        return Results(response.get('docs', ()), numFound, **result_kwargs)

    def more_like_this(self, q, mltfl, **kwargs):
        """
        Finds and returns results similar to the provided query.

        Requires Solr 1.3+.

        Usage::

            similar = solr.more_like_this('id:doc_234', 'text')

        """
        params = {
            'q': q,
            'mlt.fl': mltfl,
        }
        params.update(kwargs)
        response = self._mlt(params)

        result = self.decoder.decode(response)

        if result['response'] is None:
            result['response'] = {
                'docs': [],
                'numFound': 0,
            }

        self.log.debug("Found '%s' MLT results.", result['response']['numFound'])
        return Results(result['response']['docs'], result['response']['numFound'])

    def suggest_terms(self, fields, prefix, **kwargs):
        """
        Accepts a list of field names and a prefix

        Returns a dictionary keyed on field name containing a list of
        ``(term, count)`` pairs

        Requires Solr 1.4+.
        """
        params = {
            'terms.fl': fields,
            'terms.prefix': prefix,
        }
        params.update(kwargs)
        response = self._suggest_terms(params)
        result = self.decoder.decode(response)
        terms = result.get("terms", {})
        res = {}

        # in Solr 1.x the value of terms is a flat list:
        #   ["field_name", ["dance",23,"dancers",10,"dancing",8,"dancer",6]]
        #
        # in Solr 3.x the value of terms is a dict:
        #   {"field_name": ["dance",23,"dancers",10,"dancing",8,"dancer",6]}
        if isinstance(terms, (list, tuple)):
            terms = dict(zip(terms[0::2], terms[1::2]))

        for field, values in terms.items():
            tmp = list()

            while values:
                tmp.append((values.pop(0), values.pop(0)))

            res[field] = tmp

        self.log.debug("Found '%d' Term suggestions results.", sum(len(j) for i, j in res.items()))
        return res

    def _build_doc(self, doc, boost=None):
        doc_elem = ET.Element('doc')

        for key, value in doc.items():
            if key == 'boost':
                doc_elem.set('boost', force_unicode(value))
                continue

            # To avoid multiple code-paths we'd like to treat all of our values as iterables:
            if isinstance(value, (list, tuple)):
                values = value
            else:
                values = (value, )

            for bit in values:
                if self._is_null_value(bit):
                    continue

                attrs = {'name': key}

                if boost and key in boost:
                    attrs['boost'] = force_unicode(boost[key])

                field = ET.Element('field', **attrs)
                field.text = self._from_python(bit)

                doc_elem.append(field)

        return doc_elem

    def add(self, docs, commit=True, boost=None, commitWithin=None, waitFlush=None, waitSearcher=None):
        """
        Adds or updates documents.

        Requires ``docs``, which is a list of dictionaries. Each key is the
        field name and each value is the value to index.

        Optionally accepts ``commit``. Default is ``True``.

        Optionally accepts ``boost``. Default is ``None``.

        Optionally accepts ``commitWithin``. Default is ``None``.

        Optionally accepts ``waitFlush``. Default is ``None``.

        Optionally accepts ``waitSearcher``. Default is ``None``.

        Usage::

            solr.add([
                {
                    "id": "doc_1",
                    "title": "A test document",
                },
                {
                    "id": "doc_2",
                    "title": "The Banana: Tasty or Dangerous?",
                },
            ])
        """
        start_time = time.time()
        self.log.debug("Starting to build add request...")
        message = ET.Element('add')

        if commitWithin:
            message.set('commitWithin', commitWithin)

        for doc in docs:
            message.append(self._build_doc(doc, boost=boost))

        # This returns a bytestring. Ugh.
        m = ET.tostring(message, encoding='utf-8')
        # Convert back to Unicode please.
        m = force_unicode(m)

        end_time = time.time()
        self.log.debug("Built add request of %s docs in %0.2f seconds.", len(message), end_time - start_time)
        return self._update(m, commit=commit, waitFlush=waitFlush, waitSearcher=waitSearcher)

    def delete(self, id=None, q=None, commit=True, waitFlush=None, waitSearcher=None):
        """
        Deletes documents.

        Requires *either* ``id`` or ``query``. ``id`` is if you know the
        specific document id to remove. ``query`` is a Lucene-style query
        indicating a collection of documents to delete.

        Optionally accepts ``commit``. Default is ``True``.

        Optionally accepts ``waitFlush``. Default is ``None``.

        Optionally accepts ``waitSearcher``. Default is ``None``.

        Usage::

            solr.delete(id='doc_12')
            solr.delete(q='*:*')

        """
        if id is None and q is None:
            raise ValueError('You must specify "id" or "q".')
        elif id is not None and q is not None:
            raise ValueError('You many only specify "id" OR "q", not both.')
        elif id is not None:
            m = '<delete><id>%s</id></delete>' % id
        elif q is not None:
            m = '<delete><query>%s</query></delete>' % q

        return self._update(m, commit=commit, waitFlush=waitFlush, waitSearcher=waitSearcher)

    def commit(self, waitFlush=None, waitSearcher=None, expungeDeletes=None):
        """
        Forces Solr to write the index data to disk.

        Optionally accepts ``expungeDeletes``. Default is ``None``.

        Optionally accepts ``waitFlush``. Default is ``None``.

        Optionally accepts ``waitSearcher``. Default is ``None``.

        Usage::

            solr.commit()

        """
        if expungeDeletes is not None:
            msg = '<commit expungeDeletes="%s" />' % str(bool(expungeDeletes)).lower()
        else:
            msg = '<commit />'

        return self._update(msg, waitFlush=waitFlush, waitSearcher=waitSearcher)

    def optimize(self, waitFlush=None, waitSearcher=None, maxSegments=None):
        """
        Tells Solr to streamline the number of segments used, essentially a
        defragmentation operation.

        Optionally accepts ``maxSegments``. Default is ``None``.

        Optionally accepts ``waitFlush``. Default is ``None``.

        Optionally accepts ``waitSearcher``. Default is ``None``.

        Usage::

            solr.optimize()

        """
        if maxSegments:
            msg = '<optimize maxSegments="%d" />' % maxSegments
        else:
            msg = '<optimize />'

        return self._update(msg, waitFlush=waitFlush, waitSearcher=waitSearcher)

    def extract(self, file_obj, extractOnly=True, **kwargs):
        """
        POSTs a file to the Solr ExtractingRequestHandler so rich content can
        be processed using Apache Tika. See the Solr wiki for details:

            http://wiki.apache.org/solr/ExtractingRequestHandler

        The ExtractingRequestHandler has a very simply model: it extracts
        contents and metadata from the uploaded file and inserts it directly
        into the index. This is rarely useful as it allows no way to store
        additional data or otherwise customize the record. Instead, by default
        we'll use the extract-only mode to extract the data without indexing it
        so the caller has the opportunity to process it as appropriate; call
        with ``extractOnly=False`` if you want to insert with no additional
        processing.

        Returns None if metadata cannot be extracted; otherwise returns a
        dictionary containing at least two keys:

            :contents:
                        Extracted full-text content, if applicable
            :metadata:
                        key:value pairs of text strings
        """
        if not hasattr(file_obj, "name"):
            raise ValueError("extract() requires file-like objects which have a defined name property")

        params = {
            "extractOnly": "true" if extractOnly else "false",
            "lowernames": "true",
            "wt": "json",
        }
        params.update(kwargs)

        try:
            # We'll provide the file using its true name as Tika may use that
            # as a file type hint:
            resp = self._send_request('post', 'update/extract',
                                      body=params,
                                      files={'file': (file_obj.name, file_obj)})
        except (IOError, SolrError) as err:
            self.log.error("Failed to extract document metadata: %s", err,
                           exc_info=True)
            raise

        try:
            data = json.loads(resp)
        except ValueError as err:
            self.log.error("Failed to load JSON response: %s", err,
                           exc_info=True)
            raise

        data['contents'] = data.pop(file_obj.name, None)
        data['metadata'] = metadata = {}

        raw_metadata = data.pop("%s_metadata" % file_obj.name, None)

        if raw_metadata:
            # The raw format is somewhat annoying: it's a flat list of
            # alternating keys and value lists
            while raw_metadata:
                metadata[raw_metadata.pop()] = raw_metadata.pop()

        return data


class SolrCoreAdmin(object):
    """
    Handles core admin operations: see http://wiki.apache.org/solr/CoreAdmin

    Operations offered by Solr are:
       1. STATUS
       2. CREATE
       3. RELOAD
       4. RENAME
       5. ALIAS
       6. SWAP
       7. UNLOAD
       8. LOAD (not currently implemented)
    """
    def __init__(self, url, *args, **kwargs):
        super(SolrCoreAdmin, self).__init__(*args, **kwargs)
        self.url = url

    def _get_url(self, url, params={}, headers={}):
        resp = requests.get(url, data=safe_urlencode(params), headers=headers)
        return force_unicode(resp.content)

    def status(self, core=None):
        """http://wiki.apache.org/solr/CoreAdmin#head-9be76f5a459882c5c093a7a1456e98bea7723953"""
        params = {
            'action': 'STATUS',
        }

        if core is not None:
            params.update(core=core)

        return self._get_url(self.url, params=params)

    def create(self, name, instance_dir=None, config='solrcofig.xml', schema='schema.xml'):
        """http://wiki.apache.org/solr/CoreAdmin#head-7ca1b98a9df8b8ca0dcfbfc49940ed5ac98c4a08"""
        params = {
            'action': 'STATUS',
            'name': name,
            'config': config,
            'schema': schema,
        }

        if instance_dir is None:
            params.update(instanceDir=name)
        else:
            params.update(instanceDir=instance_dir)

        return self._get_url(self.url, params=params)

    def reload(self, core):
        """http://wiki.apache.org/solr/CoreAdmin#head-3f125034c6a64611779442539812067b8b430930"""
        params = {
            'action': 'RELOAD',
            'core': core,
        }
        return self._get_url(self.url, params=params)

    def rename(self, core, other):
        """http://wiki.apache.org/solr/CoreAdmin#head-9473bee1abed39e8583ba45ef993bebb468e3afe"""
        params = {
            'action': 'RENAME',
            'core': core,
            'other': other,
        }
        return self._get_url(self.url, params=params)

    def swap(self, core, other):
        """http://wiki.apache.org/solr/CoreAdmin#head-928b872300f1b66748c85cebb12a59bb574e501b"""
        params = {
            'action': 'SWAP',
            'core': core,
            'other': other,
        }
        return self._get_url(self.url, params=params)

    def unload(self, core):
        """http://wiki.apache.org/solr/CoreAdmin#head-f5055a885932e2c25096a8856de840b06764d143"""
        params = {
            'action': 'UNLOAD',
            'core': core,
        }
        return self._get_url(self.url, params=params)

    def load(self, core):
        raise NotImplementedError('Solr 1.4 and below do not support this operation.')


# Using two-tuples to preserve order.
REPLACEMENTS = (
    # Nuke nasty control characters.
    (b'\x00', b''), # Start of heading
    (b'\x01', b''), # Start of heading
    (b'\x02', b''), # Start of text
    (b'\x03', b''), # End of text
    (b'\x04', b''), # End of transmission
    (b'\x05', b''), # Enquiry
    (b'\x06', b''), # Acknowledge
    (b'\x07', b''), # Ring terminal bell
    (b'\x08', b''), # Backspace
    (b'\x0b', b''), # Vertical tab
    (b'\x0c', b''), # Form feed
    (b'\x0e', b''), # Shift out
    (b'\x0f', b''), # Shift in
    (b'\x10', b''), # Data link escape
    (b'\x11', b''), # Device control 1
    (b'\x12', b''), # Device control 2
    (b'\x13', b''), # Device control 3
    (b'\x14', b''), # Device control 4
    (b'\x15', b''), # Negative acknowledge
    (b'\x16', b''), # Synchronous idle
    (b'\x17', b''), # End of transmission block
    (b'\x18', b''), # Cancel
    (b'\x19', b''), # End of medium
    (b'\x1a', b''), # Substitute character
    (b'\x1b', b''), # Escape
    (b'\x1c', b''), # File separator
    (b'\x1d', b''), # Group separator
    (b'\x1e', b''), # Record separator
    (b'\x1f', b''), # Unit separator
)

def sanitize(data):
    fixed_string = force_bytes(data)

    for bad, good in REPLACEMENTS:
        fixed_string = fixed_string.replace(bad, good)

    return force_unicode(fixed_string)<|MERGE_RESOLUTION|>--- conflicted
+++ resolved
@@ -425,33 +425,22 @@
             if server_type == 'tomcat':
                 # Tomcat doesn't produce a valid XML response
 
-<<<<<<< HEAD
                 soup = lxml.html.fromstring(response)
                 body_node = soup.find('body')
                 p_nodes = body_node.cssselect('p')
-=======
-                if len(children) >= 2 and hasattr(children[0], 'renderContents'):
-                    if 'description' in children[0].renderContents().lower():
-                        if reason is None:
-                            reason = children[1].renderContents()
-                        else:
-                            reason += ", " + children[1].renderContents()
-
-            if reason is None:
-                from lxml.html.clean import clean_html
-                full_html = clean_html(response)
-        else:
-            # Let's assume others do produce a valid XML response
-            try:
-                dom_tree = ET.fromstring(response)
-                reason_node = None
->>>>>>> ae4083e6
 
                 for p_node in p_nodes:
                     children = p_node.getchildren()
 
                     if len(children) >= 2 and 'message' in children[0].text.lower():
                         reason = children[1].text
+
+                    if len(children) >= 2 and hasattr(children[0], 'renderContents'):
+                        if 'description' in children[0].renderContents().lower():
+                            if reason is None:
+                                reason = children[1].renderContents()
+                            else:
+                                reason += ", " + children[1].renderContents()
 
                 if reason is None:
                     from lxml.html.clean import clean_html
