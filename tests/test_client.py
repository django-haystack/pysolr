# -*- coding: utf-8 -*-

from __future__ import absolute_import, unicode_literals

import datetime
import random
import unittest
from io import StringIO
from xml.etree import ElementTree

from pysolr import (
    NESTED_DOC_KEY,
    Results,
    Solr,
    SolrError,
    clean_xml_string,
    force_bytes,
    force_unicode,
    json,
    safe_urlencode,
    sanitize,
    unescape_html,
)

try:
    from unittest.mock import Mock
except ImportError:
    from mock import Mock

try:
    from urllib.parse import unquote_plus
except ImportError:
    from urllib import unquote_plus

try:
    from urllib.parse import quote
except ImportError:
    from urllib import quote


class UtilsTestCase(unittest.TestCase):
    def test_unescape_html(self):
        self.assertEqual(unescape_html("Hello &#149; world"), "Hello \x95 world")
        self.assertEqual(unescape_html("Hello &#x64; world"), "Hello d world")
        self.assertEqual(unescape_html("Hello &amp; ☃"), "Hello & ☃")
        self.assertEqual(
            unescape_html("Hello &doesnotexist; world"), "Hello &doesnotexist; world"
        )

    def test_safe_urlencode(self):
        self.assertEqual(
            force_unicode(
                unquote_plus(safe_urlencode({"test": "Hello ☃! Helllo world!"}))
            ),
            "test=Hello ☃! Helllo world!",
        )
        self.assertEqual(
            force_unicode(
                unquote_plus(
                    safe_urlencode({"test": ["Hello ☃!", "Helllo world!"]}, True)
                )
            ),
            "test=Hello \u2603!&test=Helllo world!",
        )
        self.assertEqual(
            force_unicode(
                unquote_plus(
                    safe_urlencode({"test": ("Hello ☃!", "Helllo world!")}, True)
                )
            ),
            "test=Hello \u2603!&test=Helllo world!",
        )

    def test_sanitize(self):
        self.assertEqual(
            sanitize(
                "\x00\x01\x02\x03\x04\x05\x06\x07\x08\x0b\x0c\x0e\x0f\x10\x11\x12\x13\x14\x15\x16\x17\x18\x19h\x1ae\x1bl\x1cl\x1do\x1e\x1f"  # NOQA: E501
            ),
            "hello",
        ),

    def test_force_unicode(self):
        self.assertEqual(force_unicode(b"Hello \xe2\x98\x83"), "Hello ☃")
        # Don't mangle, it's already Unicode.
        self.assertEqual(force_unicode("Hello ☃"), "Hello ☃")

        self.assertEqual(force_unicode(1), "1", "force_unicode() should convert ints")
        self.assertEqual(
            force_unicode(1.0), "1.0", "force_unicode() should convert floats"
        )
        self.assertEqual(
            force_unicode(None), "None", "force_unicode() should convert None"
        )

    def test_force_bytes(self):
        self.assertEqual(force_bytes("Hello ☃"), b"Hello \xe2\x98\x83")
        # Don't mangle, it's already a bytestring.
        self.assertEqual(force_bytes(b"Hello \xe2\x98\x83"), b"Hello \xe2\x98\x83")

    def test_clean_xml_string(self):
        self.assertEqual(clean_xml_string("\x00\x0b\x0d\uffff"), "\x0d")


class ResultsTestCase(unittest.TestCase):
    def test_init(self):
        default_results = Results(
            {"response": {"docs": [{"id": 1}, {"id": 2}], "numFound": 2}}
        )

        self.assertEqual(default_results.docs, [{"id": 1}, {"id": 2}])
        self.assertEqual(default_results.hits, 2)
        self.assertEqual(default_results.highlighting, {})
        self.assertEqual(default_results.facets, {})
        self.assertEqual(default_results.spellcheck, {})
        self.assertEqual(default_results.stats, {})
        self.assertIsNone(default_results.qtime)
        self.assertEqual(default_results.debug, {})
        self.assertEqual(default_results.grouped, {})

        full_results = Results(
            {
                "response": {"docs": [{"id": 1}, {"id": 2}, {"id": 3}], "numFound": 3},
                # Fake data just to check assignments.
                "highlighting": "hi",
                "facet_counts": "fa",
                "spellcheck": "sp",
                "stats": "st",
                "responseHeader": {"QTime": "0.001"},
                "debug": True,
                "grouped": ["a"],
            }
        )

        self.assertEqual(full_results.docs, [{"id": 1}, {"id": 2}, {"id": 3}])
        self.assertEqual(full_results.hits, 3)
        self.assertEqual(full_results.highlighting, "hi")
        self.assertEqual(full_results.facets, "fa")
        self.assertEqual(full_results.spellcheck, "sp")
        self.assertEqual(full_results.stats, "st")
        self.assertEqual(full_results.qtime, "0.001")
        self.assertTrue(full_results.debug)
        self.assertEqual(full_results.grouped, ["a"])

    def test_len(self):
        small_results = Results(
            {"response": {"docs": [{"id": 1}, {"id": 2}], "numFound": 2}}
        )
        self.assertEqual(len(small_results), 2)

        wrong_hits_results = Results(
            {"response": {"docs": [{"id": 1}, {"id": 2}, {"id": 3}], "numFound": 7}}
        )
        self.assertEqual(len(wrong_hits_results), 3)

    def test_iter(self):
        long_results = Results(
            {"response": {"docs": [{"id": 1}, {"id": 2}, {"id": 3}], "numFound": 7}}
        )

        to_iter = list(long_results)
        self.assertEqual(to_iter[0], {"id": 1})
        self.assertEqual(to_iter[1], {"id": 2})
        self.assertEqual(to_iter[2], {"id": 3})


class SolrTestCaseMixin(object):
    def get_solr(self, collection, timeout=60, always_commit=False):
        return Solr(
            "http://localhost:8983/solr/%s" % collection,
            timeout=timeout,
            always_commit=always_commit,
        )


class SolrTestCase(unittest.TestCase, SolrTestCaseMixin):
    def setUp(self):
        super(SolrTestCase, self).setUp()
        self.solr = self.get_solr("core0")
        self.docs = [
            {"id": "doc_1", "title": "Example doc 1", "price": 12.59, "popularity": 10},
            {
                "id": "doc_2",
                "title": "Another example ☃ doc 2",
                "price": 13.69,
                "popularity": 7,
            },
            {"id": "doc_3", "title": "Another thing", "price": 2.35, "popularity": 8},
            {"id": "doc_4", "title": "doc rock", "price": 99.99, "popularity": 10},
            {"id": "doc_5", "title": "Boring", "price": 1.12, "popularity": 2},
            # several with nested docs (not using fields that are used in
            # normal docs so that they don't interfere with their tests)
            {
                "id": "parentdoc_1",
                "type_s": "parent",
                "name_t": "Parent no. 1",
                "pages_i": 5,
                NESTED_DOC_KEY: [
                    {
                        "id": "childdoc_1",
                        "type_s": "child",
                        "name_t": "Child #1",
                        "comment_t": "Hello there",
                    },
                    {
                        "id": "childdoc_2",
                        "type_s": "child",
                        "name_t": "Child #2",
                        "comment_t": "Ehh..",
                    },
                ],
            },
            {
                "id": "parentdoc_2",
                "type_s": "parent",
                "name_t": "Parent no. 2",
                "pages_i": 500,
                NESTED_DOC_KEY: [
                    {
                        "id": "childdoc_3",
                        "type_s": "child",
                        "name_t": "Child of another parent",
                        "comment_t": "Yello",
                        NESTED_DOC_KEY: [
                            {
                                "id": "grandchilddoc_1",
                                "type_s": "grandchild",
                                "name_t": "Grand child of parent",
                                "comment_t": "Blah",
                            }
                        ],
                    }
                ],
            },
        ]

        # Clear it.
        self.solr.delete(q="*:*", commit=True)

        # Index our docs. Yes, this leans on functionality we're going to test
        # later & if it's broken, everything will catastrophically fail.
        # Such is life.
        self.solr.add(self.docs, commit=True)

        # Mock the _send_request method on the solr instance so that we can
        # test that custom handlers are called correctly.
        self.solr._send_request = Mock(wraps=self.solr._send_request)

    def assertURLStartsWith(self, URL, path):
        """
        Assert that the test URL provided starts with a known base and the provided path
        """
        # Note that we do not use urljoin to ensure that any changes in trailing
        # slash handling are caught quickly:
        return self.assertEqual(
            URL, "%s/%s" % (self.solr.url.replace("/core0", ""), path)
        )

    def get_solr(self, collection, timeout=60, always_commit=False):
        return Solr(
            "http://localhost:8983/solr/%s" % collection,
            timeout=timeout,
            always_commit=always_commit,
        )

    def test_init(self):
        self.assertEqual(self.solr.url, "http://localhost:8983/solr/core0")
        self.assertIsInstance(self.solr.decoder, json.JSONDecoder)
        self.assertEqual(self.solr.timeout, 60)

        custom_solr = self.get_solr("core0", timeout=17, always_commit=True)
        self.assertEqual(custom_solr.timeout, 17)
        self.assertTrue(custom_solr.always_commit)

    def test_custom_results_class(self):
        solr = Solr("http://localhost:8983/solr/core0", results_cls=dict)

        results = solr.search(q="*:*")
        self.assertIsInstance(results, dict)
        self.assertIn("responseHeader", results)
        self.assertIn("response", results)

    def test_cursor_traversal(self):
        solr = Solr('http://localhost:8983/solr/core0')

        expected = solr.search(q="*:*", rows=len(self.docs)*3, sort="id asc").docs
        results = solr.search(q='*:*', cursorMark="*", rows=2, sort="id asc")
        all_docs = [doc for doc in results]
        self.assertEqual(len(expected), len(all_docs))
        self.assertEqual(len(results), len(all_docs))
        self.assertEqual(expected, all_docs)

    def test__create_full_url_base(self):
        self.assertURLStartsWith(self.solr._create_full_url(path=""), "core0")

    def test__create_full_url_with_path(self):
        self.assertURLStartsWith(
            self.solr._create_full_url(path="pysolr_tests"), "core0/pysolr_tests"
        )

    def test__create_full_url_with_path_and_querystring(self):
        # Note the use of a querystring parameter including a trailing slash to
        # catch sloppy trimming:
        self.assertURLStartsWith(
            self.solr._create_full_url(path="/pysolr_tests/select/?whatever=/"),
            "core0/pysolr_tests/select/?whatever=/",
        )

    def test__send_request(self):
        # Test a valid request.
        resp_body = self.solr._send_request("GET", "select/?q=doc&wt=json")
        self.assertIn('"numFound":3', resp_body)

        # Test a lowercase method & a body.
        xml_body = '<add><doc><field name="id">doc_12</field><field name="title">Whee! ☃</field></doc></add>'  # NOQA: E501
        resp_body = self.solr._send_request(
            "POST",
            "update/?commit=true",
            body=xml_body,
            headers={"Content-type": "text/xml; charset=utf-8"},
        )
        self.assertIn('<int name="status">0</int>', resp_body)

        # Test JSON Array
        json_body = '[{"id":"doc_13","title":"Whee hoo! ☃"}]'
        resp_body = self.solr._send_request(
            "POST",
            "update/?commit=true",
            body=json_body,
            headers={"Content-type": "application/json; charset=utf-8"},
        )
        self.assertIn('"status":0', resp_body)

    def test__send_request_to_bad_path(self):
        # Test a non-existent URL:
        self.solr.url = "http://127.0.0.1:56789/wahtever"
        self.assertRaises(
            SolrError, self.solr._send_request, "get", "select/?q=doc&wt=json"
        )

    def test_send_request_to_bad_core(self):
        # Test a bad core on a valid URL:
        self.solr.url = "http://localhost:8983/solr/bad_core"
        self.assertRaises(
            SolrError, self.solr._send_request, "get", "select/?q=doc&wt=json"
        )

    def test__select(self):
        # Short params.
        resp_body = self.solr._select({"q": "doc"})
        resp_data = json.loads(resp_body)
        self.assertEqual(resp_data["response"]["numFound"], 3)

        # Long params.
        resp_body = self.solr._select({"q": "doc" * 1024})
        resp_data = json.loads(resp_body)
        self.assertEqual(resp_data["response"]["numFound"], 0)
        self.assertEqual(len(resp_data["responseHeader"]["params"]["q"]), 3 * 1024)

        # Test Deep Pagination CursorMark
        resp_body = self.solr._select(
            {"q": "*", "cursorMark": "*", "sort": "id desc", "start": 0, "rows": 2}
        )
        resp_data = json.loads(resp_body)
        self.assertEqual(len(resp_data["response"]["docs"]), 2)
        self.assertIn("nextCursorMark", resp_data)

    def test__mlt(self):
        resp_body = self.solr._mlt({"q": "id:doc_1", "mlt.fl": "title"})
        resp_data = json.loads(resp_body)
        self.assertEqual(resp_data["response"]["numFound"], 0)

    def test__suggest_terms(self):
        resp_body = self.solr._select({"terms.fl": "title"})
        resp_data = json.loads(resp_body)
        self.assertEqual(resp_data["response"]["numFound"], 0)

    def test__update(self):
        xml_body = '<add><doc><field name="id">doc_12</field><field name="title">Whee!</field></doc></add>'  # NOQA: E501
        resp_body = self.solr._update(xml_body)
        self.assertIn('<int name="status">0</int>', resp_body)

    def test__soft_commit(self):
        xml_body = '<add><doc><field name="id">doc_12</field><field name="title">Whee!</field></doc></add>'  # NOQA: E501
        resp_body = self.solr._update(xml_body, softCommit=True)
        self.assertIn('<int name="status">0</int>', resp_body)

    def test__extract_error(self):
        class RubbishResponse(object):
            def __init__(self, content, headers=None):
                if isinstance(content, bytes):
                    content = content.decode("utf-8")
                self.content = content
                self.headers = headers

                if self.headers is None:
                    self.headers = {}

            def json(self):
                return json.loads(self.content)

        # Just the reason.
        resp_1 = RubbishResponse("We don't care.", {"reason": "Something went wrong."})
        self.assertEqual(
            self.solr._extract_error(resp_1), "[Reason: Something went wrong.]"
        )

        # Empty reason.
        resp_2 = RubbishResponse("We don't care.", {"reason": None})
        self.assertEqual(
            self.solr._extract_error(resp_2), "[Reason: None]\nWe don't care."
        )

        # No reason. Time to scrape.
        resp_3 = RubbishResponse(
            "<html><body><pre>Something is broke.</pre></body></html>",
            {"server": "jetty"},
        )
        self.assertEqual(
            self.solr._extract_error(resp_3), "[Reason: Something is broke.]"
        )

        # No reason. JSON response.
        resp_4 = RubbishResponse(
            b'\n {"error": {"msg": "It happens"}}', {"server": "tomcat"}
        )
        self.assertEqual(self.solr._extract_error(resp_4), "[Reason: It happens]")

        # No reason. Weird JSON response.
        resp_5 = RubbishResponse(b'{"kinda": "weird"}', {"server": "jetty"})
        self.assertEqual(
            self.solr._extract_error(resp_5), '[Reason: None]\n{"kinda": "weird"}'
        )

    def test__scrape_response(self):
        # Jetty.
        resp_1 = self.solr._scrape_response(
            {"server": "jetty"},
            "<html><body><pre>Something is broke.</pre></body></html>",
        )
        self.assertEqual(resp_1, ("Something is broke.", ""))

        # Other.
        resp_2 = self.solr._scrape_response(
            {"server": "crapzilla"},
            "<html><head><title>Wow. Seriously weird.</title></head><body><pre>Something is broke.</pre></body></html>",  # NOQA: E501
        )
        self.assertEqual(resp_2, ("Wow. Seriously weird.", ""))

    def test__scrape_response_coyote_xml(self):
        resp_3 = self.solr._scrape_response(
            {"server": "coyote"},
            '<?xml version="1.0"?>\n<response>\n<lst name="responseHeader"><int name="status">400</int><int name="QTime">0</int></lst><lst name="error"><str name="msg">Invalid Date String:\'2015-03-23 10:43:33\'</str><int name="code">400</int></lst>\n</response>\n',  # NOQA: E501
        )
        self.assertEqual(
            resp_3,
            (
                "Invalid Date String:'2015-03-23 10:43:33'",
                "Invalid Date String:'2015-03-23 10:43:33'",
            ),
        )

        # Valid XML with a traceback
        resp_4 = self.solr._scrape_response(
            {"server": "coyote"},
            """<?xml version="1.0"?>
<response>
<lst name="responseHeader"><int name="status">500</int><int name="QTime">138</int></lst><lst name="error"><str name="msg">Internal Server Error</str><str name="trace">org.apache.solr.common.SolrException: Internal Server Error at java.lang.Thread.run(Thread.java:745)</str><int name="code">500</int></lst>
</response>""",  # NOQA: E501
        )
        self.assertEqual(
            resp_4,
            (
                "Internal Server Error",
                "org.apache.solr.common.SolrException: Internal Server Error at java.lang.Thread.run(Thread.java:745)",  # NOQA: E501
            ),
        )

    def test__scrape_response_tomcat(self):
        """Tests for Tomcat error responses"""

        resp_0 = self.solr._scrape_response(
            {"server": "coyote"},
            "<html><body><h1>Something broke!</h1><pre>gigantic stack trace</pre></body></html>",  # NOQA: E501
        )
        self.assertEqual(resp_0, ("Something broke!", ""))

        # Invalid XML
        bogus_xml = '<?xml version="1.0"?>\n<response>\n<lst name="responseHeader"><int name="status">400</int><int name="QTime">0</int></lst><lst name="error"><str name="msg">Invalid Date String:\'2015-03-23 10:43:33\'</str><int name="code">400</int></lst>'  # NOQA: E501
        reason, full_html = self.solr._scrape_response({"server": "coyote"}, bogus_xml)
        self.assertIsNone(reason, None)
        self.assertEqual(full_html, bogus_xml.replace("\n", ""))

    def test__from_python(self):
        self.assertEqual(self.solr._from_python(True), "true")
        self.assertEqual(self.solr._from_python(False), "false")
        self.assertEqual(self.solr._from_python(1), "1")
        self.assertEqual(self.solr._from_python(1.2), "1.2")
        self.assertEqual(self.solr._from_python(b"hello"), "hello")
        self.assertEqual(self.solr._from_python("hello ☃"), "hello ☃")
        self.assertEqual(self.solr._from_python("\x01test\x02"), "test")

    def test__from_python_dates(self):
        self.assertEqual(
            self.solr._from_python(datetime.date(2013, 1, 18)), "2013-01-18T00:00:00Z"
        )
        self.assertEqual(
            self.solr._from_python(datetime.datetime(2013, 1, 18, 0, 30, 28)),
            "2013-01-18T00:30:28Z",
        )

        class FakeTimeZone(datetime.tzinfo):
            offset = 0

            def utcoffset(self, dt):
                return datetime.timedelta(minutes=self.offset)

            def dst(self):
                return None

        # Check a UTC timestamp
        self.assertEqual(
            self.solr._from_python(
                datetime.datetime(2013, 1, 18, 0, 30, 28, tzinfo=FakeTimeZone())
            ),
            "2013-01-18T00:30:28Z",
        )

        # Check a US Eastern Standard Time timestamp
        FakeTimeZone.offset = -(5 * 60)
        self.assertEqual(
            self.solr._from_python(
                datetime.datetime(2013, 1, 18, 0, 30, 28, tzinfo=FakeTimeZone())
            ),
            "2013-01-18T05:30:28Z",
        )

    def test__to_python(self):
        self.assertEqual(
            self.solr._to_python("2013-01-18T00:00:00Z"), datetime.datetime(2013, 1, 18)
        )
        self.assertEqual(
            self.solr._to_python("2013-01-18T00:30:28Z"),
            datetime.datetime(2013, 1, 18, 0, 30, 28),
        )
        self.assertTrue(self.solr._to_python("true"))
        self.assertFalse(self.solr._to_python("false"))
        self.assertEqual(self.solr._to_python(1), 1)
        self.assertEqual(self.solr._to_python(1.2), 1.2)
<<<<<<< HEAD
        self.assertEqual(self.solr._to_python(b'hello'), 'hello')
        self.assertEqual(self.solr._to_python('hello ☃'), 'hello ☃')
        self.assertEqual(self.solr._to_python(['foo', 'bar']), ['foo', 'bar'])
        self.assertEqual(self.solr._to_python(('foo', 'bar')), ('foo', 'bar'))
        self.assertEqual(self.solr._to_python('tuple("foo", "bar")'), 'tuple("foo", "bar")')
=======
        self.assertEqual(self.solr._to_python(b"hello"), "hello")
        self.assertEqual(self.solr._to_python("hello ☃"), "hello ☃")
        self.assertEqual(self.solr._to_python(["foo", "bar"]), "foo")
        self.assertEqual(self.solr._to_python(("foo", "bar")), "foo")
        self.assertEqual(
            self.solr._to_python('tuple("foo", "bar")'), 'tuple("foo", "bar")'
        )
>>>>>>> d28c16f3

    def test__is_null_value(self):
        self.assertTrue(self.solr._is_null_value(None))
        self.assertTrue(self.solr._is_null_value(""))

        self.assertFalse(self.solr._is_null_value("Hello"))
        self.assertFalse(self.solr._is_null_value(1))

    def test_search(self):
        results = self.solr.search("doc")
        self.assertEqual(len(results), 3)
        # search should default to 'select' handler
        args, kwargs = self.solr._send_request.call_args
        self.assertTrue(args[1].startswith("select/?"))

        results = self.solr.search("example")
        self.assertEqual(len(results), 2)

        results = self.solr.search("nothing")
        self.assertEqual(len(results), 0)

        # Advanced options.
        results = self.solr.search(
            "doc",
            **{
                "debug": "true",
                "hl": "true",
                "hl.fragsize": 8,
                "facet": "on",
                "facet.field": "popularity",
                "spellcheck": "true",
                "spellcheck.collate": "true",
                "spellcheck.count": 1,
            }
        )
        self.assertEqual(len(results), 3)
        self.assertIn("explain", results.debug)
        self.assertEqual(results.highlighting, {"doc_4": {}, "doc_2": {}, "doc_1": {}})
        self.assertEqual(results.spellcheck, {})
        self.assertEqual(
            results.facets["facet_fields"]["popularity"],
            ["10", 2, "7", 1, "2", 0, "8", 0],
        )
        self.assertIsNotNone(results.qtime)

        # Nested search #1: find parent where child's comment has 'hello'
        results = self.solr.search("{!parent which=type_s:parent}comment_t:hello")
        self.assertEqual(len(results), 1)
        # Nested search #2: find child with a child
        results = self.solr.search("{!parent which=type_s:child}comment_t:blah")
        self.assertEqual(len(results), 1)

    def test_multiple_search_handlers(self):
        misspelled_words = "anthr thng"
        # By default, the 'select' search handler should be used
        results = self.solr.search(q=misspelled_words)
        self.assertEqual(results.spellcheck, {})
        # spell search handler should return suggestions
        # NB: this test relies on the spell search handler in the
        # solrconfig (see the SOLR_ARCHIVE used by the start-solr-test-server script)
        results = self.solr.search(q=misspelled_words, search_handler="spell")
        self.assertNotEqual(results.spellcheck, {})

        # search should support custom handlers
        with self.assertRaises(SolrError):
            self.solr.search("doc", search_handler="fakehandler")
        args, kwargs = self.solr._send_request.call_args
        self.assertTrue(args[1].startswith("fakehandler"))

    def test_more_like_this(self):
        results = self.solr.more_like_this("id:doc_1", "text")
        self.assertEqual(len(results), 0)
        # more_like_this should default to 'mlt' handler
        args, kwargs = self.solr._send_request.call_args
        self.assertTrue(args[1].startswith("mlt/?"))

        # more_like_this should support custom handlers
        with self.assertRaises(SolrError):
            self.solr.more_like_this("id:doc_1", "text", handler="fakehandler")
        args, kwargs = self.solr._send_request.call_args
        self.assertTrue(args[1].startswith("fakehandler"))

    def test_suggest_terms(self):
        results = self.solr.suggest_terms("title", "")
        self.assertEqual(len(results), 1)
        self.assertEqual(
            results,
            {
                "title": [
                    ("doc", 3),
                    ("another", 2),
                    ("example", 2),
                    ("1", 1),
                    ("2", 1),
                    ("boring", 1),
                    ("rock", 1),
                    ("thing", 1),
                ]
            },
        )
        # suggest_terms should default to 'mlt' handler
        args, kwargs = self.solr._send_request.call_args
        self.assertTrue(args[1].startswith("terms/?"))

        # suggest_terms should support custom handlers
        with self.assertRaises(SolrError):
            self.solr.suggest_terms("title", "", handler="fakehandler")
        args, kwargs = self.solr._send_request.call_args
        self.assertTrue(args[1].startswith("fakehandler"))

    def test__build_doc(self):
        doc = {
            "id": "doc_1",
            "title": "Example doc ☃ 1",
            "price": 12.59,
            "popularity": 10,
        }
        doc_xml = force_unicode(
            ElementTree.tostring(self.solr._build_doc(doc), encoding="utf-8")
        )
        self.assertIn('<field name="title">Example doc ☃ 1</field>', doc_xml)
        self.assertIn('<field name="id">doc_1</field>', doc_xml)
        self.assertEqual(len(doc_xml), 152)

    def test__build_doc_with_sets(self):
        doc = {"id": "doc_1", "title": "Set test doc", "tags": {"alpha", "beta"}}
        doc_xml = force_unicode(
            ElementTree.tostring(self.solr._build_doc(doc), encoding="utf-8")
        )
        self.assertIn('<field name="id">doc_1</field>', doc_xml)
        self.assertIn('<field name="title">Set test doc</field>', doc_xml)
        self.assertIn('<field name="tags">alpha</field>', doc_xml)
        self.assertIn('<field name="tags">beta</field>', doc_xml)
        self.assertEqual(len(doc_xml), 144)

    def test__build_doc_with_sub_docs(self):
        sub_docs = [
            {
                "id": "sub_doc_1",
                "title": "Example sub doc ☃ 1",
                "price": 1.59,
                "popularity": 4,
            },
            {
                "id": "sub_doc_2",
                "title": "Example sub doc ☃ 2",
                "price": 21.13,
                "popularity": 1,
            },
        ]
        doc = {
            "id": "doc_1",
            "title": "Example doc ☃ 1",
            "price": 12.59,
            "popularity": 10,
            "_doc": sub_docs,
        }
        doc_xml = self.solr._build_doc(doc)
        self.assertEqual(doc_xml.find("*[@name='id']").text, doc["id"])

        children_docs = doc_xml.findall("doc")
        self.assertEqual(len(children_docs), len(sub_docs))

        self.assertEqual(children_docs[0].find("*[@name='id']").text, sub_docs[0]["id"])
        self.assertEqual(children_docs[1].find("*[@name='id']").text, sub_docs[1]["id"])

    def test_add(self):
        self.assertEqual(len(self.solr.search("doc")), 3)
        self.assertEqual(len(self.solr.search("example")), 2)

        self.solr.add(
            [
                {"id": "doc_6", "title": "Newly added doc"},
                {"id": "doc_7", "title": "Another example doc"},
            ],
            commit=True,
        )
        # add should default to 'update' handler
        args, kwargs = self.solr._send_request.call_args
        self.assertTrue(args[1].startswith("update/?"))

        self.assertEqual(len(self.solr.search("doc")), 5)
        self.assertEqual(len(self.solr.search("example")), 3)

        # add should support custom handlers
        with self.assertRaises(SolrError):
            self.solr.add([], handler="fakehandler", commit=True)
        args, kwargs = self.solr._send_request.call_args
        self.assertTrue(args[1].startswith("fakehandler"))

    def test_add_with_boost(self):
        self.assertEqual(len(self.solr.search("doc")), 3)

        self.solr.add(
            [{"id": "doc_6", "title": "Important doc"}], boost={"title": 10.0}
        )

        self.solr.add(
            [{"id": "doc_7", "title": "Spam doc doc"}], boost={"title": 0}, commit=True
        )

        res = self.solr.search("doc")
        self.assertEqual(len(res), 5)
        self.assertEqual("doc_6", res.docs[0]["id"])

    def test_field_update_inc(self):
        originalDocs = self.solr.search("doc")
        self.assertEqual(len(originalDocs), 3)
        updateList = []
        for doc in originalDocs:
            updateList.append({"id": doc["id"], "popularity": 5})
        self.solr.add(updateList, fieldUpdates={"popularity": "inc"}, commit=True)

        updatedDocs = self.solr.search("doc")
        self.assertEqual(len(updatedDocs), 3)
        for (originalDoc, updatedDoc) in zip(originalDocs, updatedDocs):
            self.assertEqual(len(updatedDoc.keys()), len(originalDoc.keys()))
            self.assertEqual(updatedDoc["popularity"], originalDoc["popularity"] + 5)
            # TODO: change this to use assertSetEqual:
            self.assertTrue(
                all(
                    updatedDoc[k] == originalDoc[k]
                    for k in updatedDoc.keys()
                    if k not in ["_version_", "popularity"]
                )
            )

    def test_field_update_set(self):
        originalDocs = self.solr.search("doc")
        updated_popularity = 10
        self.assertEqual(len(originalDocs), 3)
        updateList = []
        for doc in originalDocs:
            updateList.append({"id": doc["id"], "popularity": updated_popularity})
        self.solr.add(updateList, fieldUpdates={"popularity": "set"}, commit=True)

        updatedDocs = self.solr.search("doc")
        self.assertEqual(len(updatedDocs), 3)
        for (originalDoc, updatedDoc) in zip(originalDocs, updatedDocs):
            self.assertEqual(len(updatedDoc.keys()), len(originalDoc.keys()))
            self.assertEqual(updatedDoc["popularity"], updated_popularity)
            # TODO: change this to use assertSetEqual:
            self.assertTrue(
                all(
                    updatedDoc[k] == originalDoc[k]
                    for k in updatedDoc.keys()
                    if k not in ["_version_", "popularity"]
                )
            )

    def test_field_update_add(self):
        self.solr.add(
            [
                {
                    "id": "multivalued_1",
                    "title": "Multivalued doc 1",
                    "word_ss": ["alpha", "beta"],
                },
                {
                    "id": "multivalued_2",
                    "title": "Multivalued doc 2",
                    "word_ss": ["charlie", "delta"],
                },
            ],
            commit=True,
        )

        originalDocs = self.solr.search("multivalued")
        self.assertEqual(len(originalDocs), 2)
        updateList = []
        for doc in originalDocs:
            updateList.append({"id": doc["id"], "word_ss": ["epsilon", "gamma"]})
        self.solr.add(updateList, fieldUpdates={"word_ss": "add"}, commit=True)

        updatedDocs = self.solr.search("multivalued")
        self.assertEqual(len(updatedDocs), 2)
        for (originalDoc, updatedDoc) in zip(originalDocs, updatedDocs):
            self.assertEqual(len(updatedDoc.keys()), len(originalDoc.keys()))
            self.assertEqual(
                updatedDoc["word_ss"], originalDoc["word_ss"] + ["epsilon", "gamma"]
            )
            # TODO: change this to use assertSetEqual:
            self.assertTrue(
                all(
                    updatedDoc[k] == originalDoc[k]
                    for k in updatedDoc.keys()
                    if k not in ["_version_", "word_ss"]
                )
            )

    def test_delete(self):
        self.assertEqual(len(self.solr.search("doc")), 3)
        self.solr.delete(id="doc_1", commit=True)
        # delete should default to 'update' handler
        args, kwargs = self.solr._send_request.call_args
        self.assertTrue(args[1].startswith("update/?"))

        self.assertEqual(len(self.solr.search("doc")), 2)
        self.assertEqual(len(self.solr.search("type_s:parent")), 2)
        self.assertEqual(len(self.solr.search("type_s:child")), 3)
        self.assertEqual(len(self.solr.search("type_s:grandchild")), 1)
        self.solr.delete(q="price:[0 TO 15]")
        self.solr.delete(q="type_s:parent", commit=True)
        # one simple doc should remain
        # parent documents were also deleted but children remain as orphans
        self.assertEqual(len(self.solr.search("doc")), 1)
        self.assertEqual(len(self.solr.search("type_s:parent")), 0)
        self.assertEqual(len(self.solr.search("type_s:child")), 3)
        self.solr.delete(q="type_s:child OR type_s:grandchild", commit=True)

        self.assertEqual(len(self.solr.search("*:*")), 1)
        self.solr.delete(q="*:*", commit=True)
        self.assertEqual(len(self.solr.search("*:*")), 0)

        # Test delete() with `id' being a list.
        # Solr's ability to delete parent/children docs by id is simply assumed
        # and not what's under test here.
        def leaf_doc(doc):
            return "price" in doc and NESTED_DOC_KEY not in doc

        to_delete_docs = list(filter(leaf_doc, self.docs))
        to_delete_ids = [doc["id"] for doc in to_delete_docs]

        self.solr.add(to_delete_docs)
        self.solr.commit()

        leaf_q = "price:[* TO *]"
        self.assertEqual(len(self.solr.search(leaf_q)), len(to_delete_docs))
        # Extract a random doc from the list, to later check it wasn't deleted.
        graced_doc_id = to_delete_ids.pop(
            random.randint(0, len(to_delete_ids) - 1)  # NOQA: B311
        )
        self.solr.delete(id=to_delete_ids, commit=True)
        # There should be only one left, our graced id
        self.assertEqual(len(self.solr.search(leaf_q)), 1)
        self.assertEqual(len(self.solr.search("id:%s" % graced_doc_id)), 1)
        # Now we can wipe the graced document too. None should be left.
        self.solr.delete(id=graced_doc_id, commit=True)
        self.assertEqual(len(self.solr.search(leaf_q)), 0)

        # Can't delete when the list of documents is empty
        self.assertRaises(ValueError, self.solr.delete, id=[None, None, None])
        self.assertRaises(ValueError, self.solr.delete, id=[None])

        # Need at least one of either `id' or `q'
        self.assertRaises(ValueError, self.solr.delete)
        # Can't have both.
        self.assertRaises(ValueError, self.solr.delete, id="foo", q="bar")

        # delete should support custom handlers
        with self.assertRaises(SolrError):
            self.solr.delete(id="doc_1", handler="fakehandler", commit=True)
        args, kwargs = self.solr._send_request.call_args
        self.assertTrue(args[1].startswith("fakehandler"))

    def test_commit(self):
        self.assertEqual(len(self.solr.search("doc")), 3)
        self.solr.add([{"id": "doc_6", "title": "Newly added doc"}])
        self.assertEqual(len(self.solr.search("doc")), 3)
        self.solr.commit()
        # commit should default to 'update' handler
        args, kwargs = self.solr._send_request.call_args
        self.assertTrue(args[1].startswith("update/?"))
        self.assertEqual(len(self.solr.search("doc")), 4)

    def test_can_handles_default_commit_policy(self):
        expected_commits = [False, True, False]
        commit_arg = [False, True, None]

        for expected_commit, arg in zip(expected_commits, commit_arg):
            self.solr.add([{"id": "doc_6", "title": "Newly added doc"}], commit=arg)
            args, _ = self.solr._send_request.call_args
            committing_in_url = "commit" in args[1]
            self.assertEqual(expected_commit, committing_in_url)

    def test_overwrite(self):
        self.assertEqual(len(self.solr.search("id:doc_overwrite_1")), 0)
        self.solr.add(
            [
                {"id": "doc_overwrite_1", "title": "Kim is awesome."},
                {"id": "doc_overwrite_1", "title": "Kim is more awesome."},
            ],
            overwrite=False,
            commit=True,
        )
        self.assertEqual(len(self.solr.search("id:doc_overwrite_1")), 2)

        # commit should support custom handlers
        with self.assertRaises(SolrError):
            self.solr.commit(handler="fakehandler")
        args, kwargs = self.solr._send_request.call_args
        self.assertTrue(args[1].startswith("fakehandler"))

    def test_optimize(self):
        # Make sure it doesn't blow up. Side effects are hard to measure. :/
        self.assertEqual(len(self.solr.search("doc")), 3)
        self.solr.add([{"id": "doc_6", "title": "Newly added doc"}], commit=False)
        self.assertEqual(len(self.solr.search("doc")), 3)
        self.solr.optimize()
        # optimize should default to 'update' handler
        args, kwargs = self.solr._send_request.call_args
        self.assertTrue(args[1].startswith("update/?"))
        self.assertEqual(len(self.solr.search("doc")), 4)

        # optimize should support custom handlers
        with self.assertRaises(SolrError):
            self.solr.optimize(handler="fakehandler")
        args, kwargs = self.solr._send_request.call_args
        self.assertTrue(args[1].startswith("fakehandler"))

    def test_extract(self):
        fake_f = StringIO(
            """
            <html>
                <head>
                    <meta charset="utf-8">
                    <meta name="haystack-test" content="test 1234">
                    <title>Test Title ☃&#x2603;</title>
                </head>
                    <body>foobar</body>
            </html>
        """
        )
        fake_f.name = "test.html"
        extracted = self.solr.extract(fake_f)
        # extract should default to 'update/extract' handler
        args, kwargs = self.solr._send_request.call_args
        self.assertTrue(args[1].startswith("update/extract"))

        # extract should support custom handlers
        with self.assertRaises(SolrError):
            self.solr.extract(fake_f, handler="fakehandler")
        args, kwargs = self.solr._send_request.call_args
        self.assertTrue(args[1].startswith("fakehandler"))

        # Verify documented response structure:
        self.assertIn("contents", extracted)
        self.assertIn("metadata", extracted)

        self.assertIn("foobar", extracted["contents"])

        m = extracted["metadata"]

        self.assertEqual([fake_f.name], m["stream_name"])

        self.assertIn("haystack-test", m, "HTML metadata should have been extracted!")
        self.assertEqual(["test 1234"], m["haystack-test"])

        # Note the underhanded use of a double snowman to verify both that Tika
        # correctly decoded entities and that our UTF-8 characters survived the
        # round-trip:
        self.assertEqual(["Test Title ☃☃"], m["title"])

    def test_extract_special_char_in_filename(self):
        fake_f = StringIO(
            """
            <html>
                <head>
                    <meta charset="utf-8">
                    <meta name="haystack-test" content="test 1234">
                    <title>Test Title ☃&#x2603;</title>
                </head>
                    <body>foobar</body>
            </html>
        """
        )
        fake_f.name = "test☃.html"
        extracted = self.solr.extract(fake_f)
        # extract should default to 'update/extract' handler
        args, kwargs = self.solr._send_request.call_args
        self.assertTrue(args[1].startswith("update/extract"))

        # extract should support custom handlers
        with self.assertRaises(SolrError):
            self.solr.extract(fake_f, handler="fakehandler")
        args, kwargs = self.solr._send_request.call_args
        self.assertTrue(args[1].startswith("fakehandler"))

        # Verify documented response structure:
        self.assertIn("contents", extracted)
        self.assertIn("metadata", extracted)

        self.assertIn("foobar", extracted["contents"])

        m = extracted["metadata"]

        self.assertEqual([quote(fake_f.name.encode("utf-8"))], m["stream_name"])

        self.assertIn("haystack-test", m, "HTML metadata should have been extracted!")
        self.assertEqual(["test 1234"], m["haystack-test"])

        # Note the underhanded use of a double snowman to verify both that Tika
        # correctly decoded entities and that our UTF-8 characters survived the
        # round-trip:
        self.assertEqual(["Test Title ☃☃"], m["title"])

    def test_full_url(self):
        self.solr.url = "http://localhost:8983/solr/core0"
        full_url = self.solr._create_full_url(path="/update")

        # Make sure trailing and leading slashes do not collide:
        self.assertEqual(full_url, "http://localhost:8983/solr/core0/update")

    def test_request_handler(self):
        before_test_use_qt_param = self.solr.use_qt_param
        before_test_search_handler = self.solr.search_handler

        self.solr.use_qt_param = True

        self.solr.search("my query")
        args, kwargs = self.solr._send_request.call_args
        self.assertTrue(args[1].startswith("select"))

        self.solr.search("my", search_handler="/autocomplete")
        args, kwargs = self.solr._send_request.call_args
        self.assertTrue(args[1].startswith("select"))
        self.assertGreaterEqual(args[1].find("qt=%2Fautocomplete"), 0)

        self.solr.search_handler = "/autocomplete"

        self.solr.search("my")
        args, kwargs = self.solr._send_request.call_args
        self.assertTrue(args[1].startswith("select"))
        self.assertGreaterEqual(args[1].find("qt=%2Fautocomplete"), 0)

        self.solr.use_qt_param = False
        # will change the path, so expect a 404
        with self.assertRaises(SolrError):
            self.solr.search("my")
        args, kwargs = self.solr._send_request.call_args
        self.assertTrue(args[1].startswith("/autocomplete"))
        self.assertLess(args[1].find("qt=%2Fautocomplete"), 0)

        # reset the values to what they were before the test
        self.solr.use_qt_param = before_test_use_qt_param
        self.solr.search_handler = before_test_search_handler

    def test_ping(self):
        self.solr.ping()
        with self.assertRaises(SolrError):
            self.solr.ping(handler="fakehandler")


class SolrCommitByDefaultTestCase(unittest.TestCase, SolrTestCaseMixin):
    def setUp(self):
        super(SolrCommitByDefaultTestCase, self).setUp()
        self.solr = self.get_solr("core0", always_commit=True)
        self.docs = [
            {"id": "doc_1", "title": "Newly added doc"},
            {"id": "doc_2", "title": "Another example doc"},
        ]

    def test_does_not_require_commit(self):
        # add should not require commit arg
        self.solr.add(self.docs)

        self.assertEqual(len(self.solr.search("doc")), 2)
        self.assertEqual(len(self.solr.search("example")), 1)

        # update should not require commit arg
        self.docs[0]["title"] = "Updated Doc"
        self.docs[1]["title"] = "Another example updated doc"
        self.solr.add(self.docs, fieldUpdates={"title": "set"})
        self.assertEqual(len(self.solr.search("updated")), 2)
        self.assertEqual(len(self.solr.search("example")), 1)

        # delete should not require commit arg
        self.solr.delete(q="*:*")
        self.assertEqual(len(self.solr.search("*")), 0)

    def test_can_handles_default_commit_policy(self):
        self.solr._send_request = Mock(wraps=self.solr._send_request)
        expected_commits = [False, True, True]
        commit_arg = [False, True, None]

        for expected_commit, arg in zip(expected_commits, commit_arg):
            self.solr.add(self.docs, commit=arg)
            args, _ = self.solr._send_request.call_args
            committing_in_url = "commit" in args[1]
            self.assertEqual(expected_commit, committing_in_url)<|MERGE_RESOLUTION|>--- conflicted
+++ resolved
@@ -546,21 +546,13 @@
         self.assertFalse(self.solr._to_python("false"))
         self.assertEqual(self.solr._to_python(1), 1)
         self.assertEqual(self.solr._to_python(1.2), 1.2)
-<<<<<<< HEAD
-        self.assertEqual(self.solr._to_python(b'hello'), 'hello')
-        self.assertEqual(self.solr._to_python('hello ☃'), 'hello ☃')
-        self.assertEqual(self.solr._to_python(['foo', 'bar']), ['foo', 'bar'])
-        self.assertEqual(self.solr._to_python(('foo', 'bar')), ('foo', 'bar'))
-        self.assertEqual(self.solr._to_python('tuple("foo", "bar")'), 'tuple("foo", "bar")')
-=======
         self.assertEqual(self.solr._to_python(b"hello"), "hello")
         self.assertEqual(self.solr._to_python("hello ☃"), "hello ☃")
-        self.assertEqual(self.solr._to_python(["foo", "bar"]), "foo")
-        self.assertEqual(self.solr._to_python(("foo", "bar")), "foo")
+        self.assertEqual(self.solr._to_python(["foo", "bar"]), ["foo", "bar"])
+        self.assertEqual(self.solr._to_python(("foo", "bar")), ("foo", "bar"))
         self.assertEqual(
             self.solr._to_python('tuple("foo", "bar")'), 'tuple("foo", "bar")'
         )
->>>>>>> d28c16f3
 
     def test__is_null_value(self):
         self.assertTrue(self.solr._is_null_value(None))
