[tox]
envlist = py26,py27,py33,py34

[base]
deps =
    requests>=2.0

[testenv]
commands = {toxinidir}/run-tests.py

[testenv:py26]
deps =
    unittest2
<<<<<<< HEAD
    {[base]deps}
=======
    mock>=1.0
    {[base]deps}

[testenv:py27]
deps =
    unittest2
    mock>=1.0
    {[base]deps}

[testenv:py26-tomcat]
basepython = python2.6
deps =
    {[testenv:py26]deps}
    {[tomcat]deps}

[testenv:py27-tomcat]
basepython = python2.7
deps =
    {[testenv:py27]deps}
    {[tomcat]deps}

[testenv:py33-tomcat]
basepython = python3.3
deps =
    {[base]deps}
    {[tomcat]deps}

[testenv:py34-tomcat]
basepython = python3.4
deps =
    {[base]deps}
    {[tomcat]deps}
>>>>>>> 503b8da6
<|MERGE_RESOLUTION|>--- conflicted
+++ resolved
@@ -11,39 +11,5 @@
 [testenv:py26]
 deps =
     unittest2
-<<<<<<< HEAD
-    {[base]deps}
-=======
     mock>=1.0
-    {[base]deps}
-
-[testenv:py27]
-deps =
-    unittest2
-    mock>=1.0
-    {[base]deps}
-
-[testenv:py26-tomcat]
-basepython = python2.6
-deps =
-    {[testenv:py26]deps}
-    {[tomcat]deps}
-
-[testenv:py27-tomcat]
-basepython = python2.7
-deps =
-    {[testenv:py27]deps}
-    {[tomcat]deps}
-
-[testenv:py33-tomcat]
-basepython = python3.3
-deps =
-    {[base]deps}
-    {[tomcat]deps}
-
-[testenv:py34-tomcat]
-basepython = python3.4
-deps =
-    {[base]deps}
-    {[tomcat]deps}
->>>>>>> 503b8da6
+    {[base]deps}